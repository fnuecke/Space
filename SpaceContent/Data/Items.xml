﻿<?xml version="1.0" encoding="utf-8" ?>
<XnaContent>
  <!-- TODO: replace this Asset with your own XML asset data. -->
  <Asset Type="Space.ComponentSystem.Factories.ItemPool[]">
    <Item>
      <Name>Starter</Name>
      <MaxDrops>1</MaxDrops>
      <Items>
        <Item>
          <ItemName>StarterArmor</ItemName>
          <Dropchance>0.1</Dropchance>
        </Item>
        <Item>
          <ItemName>StarterWeapon</ItemName>
<<<<<<< HEAD
          <Dropchance>0.1</Dropchance>
        </Item>
        <Item>
          <ItemName>StarterReactor</ItemName>
          <Dropchance>0.1</Dropchance>
        </Item>
        <Item>
          <ItemName>StarterSensor</ItemName>
          <Dropchance>0.1</Dropchance>
        </Item>
        <Item>
          <ItemName>StarterThruster</ItemName>
          <Dropchance>0.1</Dropchance>
=======
          <Probability>1</Probability>
>>>>>>> c43874e3
        </Item>
       
      </Items>
    </Item>
  </Asset>
</XnaContent><|MERGE_RESOLUTION|>--- conflicted
+++ resolved
@@ -8,27 +8,23 @@
       <Items>
         <Item>
           <ItemName>StarterArmor</ItemName>
-          <Dropchance>0.1</Dropchance>
+          <Probability>0.2</Probability>
         </Item>
         <Item>
           <ItemName>StarterWeapon</ItemName>
-<<<<<<< HEAD
-          <Dropchance>0.1</Dropchance>
+          <Probability>0.2</Probability>
         </Item>
         <Item>
           <ItemName>StarterReactor</ItemName>
-          <Dropchance>0.1</Dropchance>
+          <Probability>0.2</Probability>
         </Item>
         <Item>
           <ItemName>StarterSensor</ItemName>
-          <Dropchance>0.1</Dropchance>
+          <Probability>0.2</Probability>
         </Item>
         <Item>
           <ItemName>StarterThruster</ItemName>
-          <Dropchance>0.1</Dropchance>
-=======
-          <Probability>1</Probability>
->>>>>>> c43874e3
+          <Probability>0.2</Probability>
         </Item>
        
       </Items>
