--- conflicted
+++ resolved
@@ -30,17 +30,12 @@
       <Thrusters>
         <Item>
           <Attributes>
-            <Item>1 AccelerationForce</Item>
+            <!--<Item>0 AccelerationForce</Item>-->
             <Item>2 RotationForce</Item>
             <Item>5 Mass</Item>
           </Attributes>
-<<<<<<< HEAD
-          <AccelerationForce>2</AccelerationForce>
-          <EnergyConsumption>0.5</EnergyConsumption>
-=======
-          <EnergieConsumption>0.5</EnergieConsumption>
           <AccelerationForce>8</AccelerationForce>
->>>>>>> a29f205f
+          <EnergyConsumption>0.2</EnergyConsumption>
         </Item>
       </Thrusters>
 
