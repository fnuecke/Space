﻿using System;
using System.Collections.Generic;
using System.ComponentModel;
using Engine.ComponentSystem;
using Engine.ComponentSystem.Common.Components;
using Engine.ComponentSystem.Common.Systems;
using Engine.ComponentSystem.RPG.Components;
using Engine.ComponentSystem.RPG.Constraints;
using Engine.Math;
using Engine.Random;
using Microsoft.Xna.Framework;
using Microsoft.Xna.Framework.Content;
using Space.ComponentSystem.Components;
using Space.Data;

namespace Space.ComponentSystem.Factories
{
    /// <summary>
    /// Base class for item constraints.
    /// </summary>
    [DefaultProperty("Name")]
    public abstract class ItemFactory : IFactory
    {
        #region Properties
        
        /// <summary>
        /// Unique name for this item type.
        /// </summary>
        [Category("General")]
        [Description("The name of this item, by which it can be referenced.")]
        public string Name
        {
            get { return _name; }
            set { _name = value; }
        }

        /// <summary>
        /// Asset name of the texture to use for this item type to render it in
        /// menus and the inventory.
        /// </summary>
        [ContentSerializer(Optional = true)]
        [Editor("Space.Tools.DataEditor.TextureAssetEditor, Space.Tools.DataEditor, Version=1.0.0.0, Culture=neutral, PublicKeyToken=null",
            "System.Drawing.Design.UITypeEditor, System.Drawing, Version=4.0.0.0, Culture=neutral, PublicKeyToken=b03f5f7f11d50a3a")]
        [DefaultValue("Images/Icons/Buffs/default")]
        [Category("Media")]
        [Description("The icon used to represent the item in the GUI, e.g. in the inventory.")]
        public string Icon
        {
            get { return _icon; }
            set { _icon = value; }
        }

        /// <summary>
        /// The ingame texture to be displayed for items floating around in
        /// space.
        /// </summary>
        [ContentSerializer(Optional = true)]
        [DefaultValue("Textures/Items/default")]
        [Editor("Space.Tools.DataEditor.TextureAssetEditor, Space.Tools.DataEditor, Version=1.0.0.0, Culture=neutral, PublicKeyToken=null",
            "System.Drawing.Design.UITypeEditor, System.Drawing, Version=4.0.0.0, Culture=neutral, PublicKeyToken=b03f5f7f11d50a3a")]
        [Category("Media")]
        [Description("The texture used to represent the item in-game, e.g. when lying on the ground or equipped on a ship.")]
        public string Model
        {
            get { return _model; }
            set { _model = value; }
        }

        /// <summary>
        /// The offset with which to render the items model texture relative to its mount point.
        /// </summary>
        [ContentSerializer(Optional = true)]
        [DefaultValue(null)]
        [Category("Media")]
        [Description("The offset relative to the items mount point with which render it when equipped.")]
        public Vector2 ModelOffset
        {
            get { return _modelOffset; }
            set { _modelOffset = value; }
        }

        /// <summary>
        /// Determines whether the model should be rendered below the parent, e.g. for wings and torpedo mounts.
        /// </summary>
        [ContentSerializer(Optional = true)]
        [DefaultValue(false)]
        [Category("Media")]
        [Description("Whether to render the item below its parent, e.g. for wings below fuselage and torpedo mounts below wings.")]
        public bool ModelBelowParent
        {
            get { return _modelBelowParent; }
            set { _modelBelowParent = value; }
        }

        /// <summary>
        /// Asset name of the particle effect to trigger when this thruster is
        /// active (accelerating).
        /// </summary>
        [ContentSerializer(Optional = true)]
        [DefaultValue(null)]
        [Category("Media")]
        [Description("A list of effects to that can be triggered when the item is equipped.")]
        public EffectInfo[] Effects
        {
            get { return _effects; }
            set { _effects = value; }
        }

        /// <summary>
        /// The quality of the item, to give a rough idea of the value.
        /// </summary>
        [ContentSerializer(Optional = true)]
        [DefaultValue(ItemQuality.Common)]
        [Category("Equipment")]
        [Description("The items quality rating. This is purely to give the player a quick grasp of the potential value of an item and has no influence on game logic.")]
        public ItemQuality Quality
        {
            get { return _quality; }
            set { _quality = value; }
        }

        /// <summary>
        /// The slot size of the item.
        /// </summary>
        [ContentSerializer(Optional = true)]
        [TriggersFullValidation]
        [DefaultValue(ItemSlotSize.Small)]
        [Category("Equipment")]
        [Description("The minimum size of the slot the item requires to be equpped in.")]
        public ItemSlotSize RequiredSlotSize
        {
            get { return _requiredSlotSize; }
            set { _requiredSlotSize = value; }
        }

        /// <summary>
        /// Slots this item provides for other items to be equipped into.
        /// </summary>
        [ContentSerializer(Optional = true)]
        [TriggersFullValidation]
        [DefaultValue(null)]
        [Category("Equipment")]
        [Description("The slots this item provides, allowing other items to be equipped into this item, e.g. for socketing.")]
        public ItemSlotInfo[] Slots
        {
            get { return _slots; }
            set { _slots = value; }
        }

        /// <summary>
        /// A list of attribute modifiers that are guaranteed to be applied to
        /// the generated item, just with random values.
        /// </summary>
        [ContentSerializer(Optional = true)]
        [DefaultValue(null)]
        [Category("Stats")]
        [Description("Attribute bonuses that a generated item of this type is guaranteed to provide when equipped.")]
        public AttributeModifierConstraint<AttributeType>[] GuaranteedAttributes
        {
            get { return _guaranteedAttributes; }
            set { _guaranteedAttributes = value; }
        }

        /// <summary>
        /// A list of attribute modifiers from which a certain number is
        /// randomly sampled, and from the chosen attribute modifiers will then
        /// be sampled the actual values to be applied to the generated item.
        /// </summary>
        [ContentSerializer(Optional = true)]
        [DefaultValue(null)]
        [Category("Stats")]
        [Description("Possible attribute bonuses items of this type might have. Additional attributes are sampled from this pool.")]
        public AttributeModifierConstraint<AttributeType>[] AdditionalAttributes
        {
            get { return _additionalAttributes; }
            set { _additionalAttributes = value; }
        }

        /// <summary>
        /// The number of additional attribute modifiers to apply to a
        /// generated item.
        /// </summary>
        [ContentSerializer(Optional = true)]
        [DefaultValue(null)]
        [Category("Stats")]
        [Description("The number of additional attributes to sample for a generated item of this type.")]
        public IntInterval AdditionalAttributeCount
        {
            get { return _additionalAttributeCount; }
            set { _additionalAttributeCount = value; }
        }
<<<<<<< HEAD
        [ContentSerializer(Optional = true)]
        public StringWrapper[] AttributePool { get; set; }

        [TypeConverter(typeof(ExpandableObjectConverter))]
        public class StringWrapper
        {
            [Editor("Space.Tools.DataEditor.AttributePoolChooserEditor, Space.Tools.DataEditor, Version=1.0.0.0, Culture=neutral, PublicKeyToken=null",
           "System.Drawing.Design.UITypeEditor, System.Drawing, Version=4.0.0.0, Culture=neutral, PublicKeyToken=b03f5f7f11d50a3a")]
            [ContentSerializer(Optional = true)]
            public string AttributePool { get; set; }

        }
=======

        [ContentSerializer(Optional = true)]
        [Category("Stats")]
        [Description("The list of attribute pools to draw attributes from when sampling the item.")]
        public string[] AttributePool
        {
            get { return _attributePools; }
            set { _attributePools = value; }
        }

>>>>>>> 88dad3f9
        #endregion

        #region Backing fields

        private string _name = "";

        private string _icon = "Images/Icons/Buffs/default";

        private string _model = "Textures/Items/default";

        private Vector2 _modelOffset;

        private bool _modelBelowParent;

        private EffectInfo[] _effects = new EffectInfo[0];

        private ItemQuality _quality = ItemQuality.Common;

        private ItemSlotSize _requiredSlotSize = ItemSlotSize.Small;

        private ItemSlotInfo[] _slots = new ItemSlotInfo[0];

        private AttributeModifierConstraint<AttributeType>[] _guaranteedAttributes;

        private AttributeModifierConstraint<AttributeType>[] _additionalAttributes;

        private IntInterval _additionalAttributeCount = IntInterval.Zero;

        private string[] _attributePools = new string[0];

        #endregion

        #region Sampling

        /// <summary>
        /// Samples a new item.
        /// </summary>
        /// <param name="manager">The manager.</param>
        /// <param name="random">The randomizer to use.</param>
        /// <returns>
        /// The sampled item.
        /// </returns>
        public virtual int Sample(IManager manager, IUniformRandom random)
        {
            var entity = manager.AddEntity();

            // Add position (when dropped) and renderer (when dropped or equipped).
            manager.AddComponent<Transform>(entity);
            var renderer = manager.AddComponent<TextureRenderer>(entity).Initialize(_model, _requiredSlotSize.Scale(1f));

            // Do not render initially (only when dropped).
            renderer.Enabled = false;

            // Add to relevant indexes.
            manager.AddComponent<Index>(entity).Initialize(
                Item.IndexGroupMask |
                TextureRenderSystem.IndexGroupMask);

            // Add helper class for info retrieval.
            manager.AddComponent<ItemInfo>(entity);

            // Add slot components.
            if (_slots != null)
            {
                for (var i = 0; i < _slots.Length; i++)
                {
                    manager.AddComponent<SpaceItemSlot>(entity).
                        Initialize(ItemSlotInfo.TypeMap[_slots[i].Type], _slots[i].Size,
                                   _slots[i].Offset.HasValue ? _slots[i].Offset.Value : Vector2.Zero);
                }
            }

            // Add effect components.
            if (_effects != null)
            {
                foreach (var info in _effects)
                {
                    if (!string.IsNullOrWhiteSpace(info.Name))
                    {
                        manager.AddComponent<ItemEffect>(entity)
                            .Initialize(info.Group, info.Name, info.Scale, info.Offset, MathHelper.ToRadians(info.Direction));
                    }
                }
            }
            return entity;
        }

        /// <summary>
        /// Samples the attributes to apply to the item.
        /// </summary>
        /// <param name="manager">The manager.</param>
        /// <param name="item">The item.</param>
        /// <param name="random">The randomizer to use.</param>
        /// <returns></returns>
        /// <return>The entity with the attributes applied.</return>
        protected int SampleAttributes(IManager manager, int item, IUniformRandom random)
        {
            if (_guaranteedAttributes != null)
            {
                foreach (var attribute in _guaranteedAttributes)
                {
                    manager.AddComponent<Attribute<AttributeType>>(item).Initialize(
                        attribute.SampleAttributeModifier(random));
                }
            }
            if (_additionalAttributes != null && _additionalAttributeCount != null)
            {
                var numAdditionalAttributes = (_additionalAttributeCount.Low == _additionalAttributeCount.High || random == null)
                                                  ? _additionalAttributeCount.Low
                                                  : random.NextInt32(_additionalAttributeCount.Low,
                                                                     _additionalAttributeCount.High);
                for (var i = 0; i < numAdditionalAttributes; i++)
                {
                    manager.AddComponent<Attribute<AttributeType>>(item).Initialize(
                        _additionalAttributes[random == null ? (i % _additionalAttributes.Length) : random.NextInt32(_additionalAttributes.Length)].SampleAttributeModifier(random));
                }
            }
            return item;
        }

        #endregion

        #region Types

        /// <summary>
        /// Utility class for serializing item slots.
        /// </summary>
        [TypeConverter(typeof(ExpandableObjectConverter))]
        public sealed class ItemSlotInfo
        {
            #region Constants

            /// <summary>
            /// Possible item types for slots. This is used for string representation
            /// in the serialized state.
            /// </summary>
            public enum ItemType
            {
                [Browsable(false)]
                None,

                Fuselage,
                Reactor,
                Sensor,
                Shield,
                Thruster,
                Weapon,
                Wing
            }

            /// <summary>
            /// Maps names used in XML representation to type ids.
            /// </summary>
            public static readonly Dictionary<ItemType, int> TypeMap = new Dictionary<ItemType, int>
            {
                {ItemType.Fuselage, Fuselage.TypeId},
                {ItemType.Reactor, Reactor.TypeId},
                {ItemType.Sensor, Sensor.TypeId},
                {ItemType.Shield, Shield.TypeId},
                {ItemType.Thruster, Thruster.TypeId},
                {ItemType.Weapon, Weapon.TypeId},
                {ItemType.Wing, Wing.TypeId}
            };

            #endregion

            #region Properties

            /// <summary>
            /// The supported item type.
            /// </summary>
            [Description("The type of item that can be equipped in this slot.")]
            public ItemType Type
            {
                get { return _type; }
                set { _type = value; }
            }

            /// <summary>
            /// Size supported by this slot.
            /// </summary>
            [ContentSerializer(Optional = true)]
            [DefaultValue(ItemSlotSize.Small)]
            [Description("The size of the item slot, i.e. the maximum item size this slot supports.")]
            public ItemSlotSize Size
            {
                get { return _size; }
                set { _size = value; }
            }

            /// <summary>
            /// The offset of this items origin from its parent slot.
            /// </summary>
            [ContentSerializer(Optional = true)]
            [DefaultValue(null)]
            [Description("The offset of the slot relative to its parent.")]
            public Vector2? Offset
            {
                get { return _offset; }
                set { _offset = value; }
            }

            #endregion

            #region Backing fields

            private ItemType _type;

            private ItemSlotSize _size = ItemSlotSize.Small;

            private Vector2? _offset;

            #endregion

            #region ToString

            /// <summary>
            /// Returns a <see cref="System.String"/> that represents this instance.
            /// </summary>
            /// <returns>
            /// A <see cref="System.String"/> that represents this instance.
            /// </returns>
            public override string ToString()
            {
                return Size + " " + Type + (Offset == null ? "" : (" @ " + Offset));
            }

            #endregion
        }

        /// <summary>
        /// Holds information for a single thruster effect attachment.
        /// </summary>
        [TypeConverter(typeof(ExpandableObjectConverter))]
        public sealed class EffectInfo
        {
            /// <summary>
            /// Gets or sets the group to which this effect belongs. This allows the
            /// game to trigger the effect when appropriate, e.g. it will trigger
            /// weapon effects when a weapon is fired, thruster effects when accelerating.
            /// </summary>
            [ContentSerializer(Optional = true)]
            [DefaultValue(ParticleEffects.EffectGroup.None)]
            [Category("Logic")]
            [Description("The group this effect belongs to, which will allow the game to trigger the effect when appropriate.")]
            public ParticleEffects.EffectGroup Group
            {
                get { return _group; }
                set { _group = value; }
            }

            /// <summary>
            /// Asset name of the particle effect to trigger when this thruster is
            /// active (accelerating).
            /// </summary>
            [Editor("Space.Tools.DataEditor.EffectAssetEditor, Space.Tools.DataEditor, Version=1.0.0.0, Culture=neutral, PublicKeyToken=null",
                "System.Drawing.Design.UITypeEditor, System.Drawing, Version=4.0.0.0, Culture=neutral, PublicKeyToken=b03f5f7f11d50a3a")]
            [ContentSerializer(Optional = true)]
            [DefaultValue(null)]
            [Category("General")]
            [Description("The asset name of the particle effect to use for this thruster when accelerating.")]
            public string Name
            {
                get { return _name; }
                set { _name = value; }
            }

            /// <summary>
            /// The scale at which to render the thruster effect.
            /// </summary>
            [ContentSerializer(Optional = true)]
            [DefaultValue(1f)]
            [Category("Media")]
            [Description("The scale at which to render the thruster effect.")]
            public float Scale
            {
                get { return _scale; }
                set { _scale = value; }
            }

            /// <summary>
            /// Offset for the thruster effect relative to the texture.
            /// </summary>
            [ContentSerializer(Optional = true)]
            [Category("Media")]
            [Description("The offset relative to the slot the item is equipped in at which to emit particle effects when accelerating.")]
            public Vector2 Offset
            {
                get { return _offset; }
                set { _offset = value; }
            }

            /// <summary>
            /// Gets or sets the direction in which the effect should be emitted. It will be
            /// triggered when the ship accelerates in the opposite direction.
            /// </summary>
            [ContentSerializer(Optional = true)]
            [Category("Media")]
            [Description("The direction in which to emit the effect, in degrees, relative to the ships rotation. This will be triggered when the ship accelerates in the opposite direction.")]
            public float Direction
            {
                get { return _direction; }
                set { _direction = value; }
            }

            #region Backing fields

            private ParticleEffects.EffectGroup _group;

            private string _name;

            private float _scale = 1f;

            private Vector2 _offset;

            private float _direction;

            #endregion

            #region ToString

            /// <summary>
            /// Returns a <see cref="System.String"/> that represents this instance.
            /// </summary>
            /// <returns>
            /// A <see cref="System.String"/> that represents this instance.
            /// </returns>
            public override string ToString()
            {
                return (Group != ParticleEffects.EffectGroup.None ? (Group + ": ") : "") + Name;
            }

            #endregion
        }

        #endregion
    }

    /// <summary>
    /// Converter methods for item type enum.
    /// </summary>
    public static class ItemTypeExtensions
    {
        private static readonly Dictionary<ItemFactory.ItemSlotInfo.ItemType, Type> TypeMapping =
            new Dictionary<ItemFactory.ItemSlotInfo.ItemType, Type>
            {
                {ItemFactory.ItemSlotInfo.ItemType.Fuselage, typeof(FuselageFactory)},
                {ItemFactory.ItemSlotInfo.ItemType.Reactor, typeof(ReactorFactory)},
                {ItemFactory.ItemSlotInfo.ItemType.Sensor, typeof(SensorFactory)},
                {ItemFactory.ItemSlotInfo.ItemType.Shield, typeof(ShieldFactory)},
                {ItemFactory.ItemSlotInfo.ItemType.Thruster, typeof(ThrusterFactory)},
                {ItemFactory.ItemSlotInfo.ItemType.Weapon, typeof(WeaponFactory)},
                {ItemFactory.ItemSlotInfo.ItemType.Wing, typeof(WingFactory)}
            };

        private static readonly Dictionary<Type, ItemFactory.ItemSlotInfo.ItemType> EnumMapping =
            new Dictionary<Type, ItemFactory.ItemSlotInfo.ItemType>
            {
                {typeof(FuselageFactory), ItemFactory.ItemSlotInfo.ItemType.Fuselage},
                {typeof(ReactorFactory), ItemFactory.ItemSlotInfo.ItemType.Reactor},
                {typeof(SensorFactory), ItemFactory.ItemSlotInfo.ItemType.Sensor},
                {typeof(ShieldFactory), ItemFactory.ItemSlotInfo.ItemType.Shield},
                {typeof(ThrusterFactory), ItemFactory.ItemSlotInfo.ItemType.Thruster},
                {typeof(WeaponFactory), ItemFactory.ItemSlotInfo.ItemType.Weapon},
                {typeof(WingFactory), ItemFactory.ItemSlotInfo.ItemType.Wing}
            };

        public static Type ToFactoryType(this ItemFactory.ItemSlotInfo.ItemType type)
        {
            Type result;
            TypeMapping.TryGetValue(type, out result);
            return result;
        }

        public static ItemFactory.ItemSlotInfo.ItemType ToItemType(this Type type)
        {
            ItemFactory.ItemSlotInfo.ItemType result;
            EnumMapping.TryGetValue(type, out result);
            return result;
        }
    }
}<|MERGE_RESOLUTION|>--- conflicted
+++ resolved
@@ -189,7 +189,6 @@
             get { return _additionalAttributeCount; }
             set { _additionalAttributeCount = value; }
         }
-<<<<<<< HEAD
         [ContentSerializer(Optional = true)]
         public StringWrapper[] AttributePool { get; set; }
 
@@ -202,18 +201,6 @@
             public string AttributePool { get; set; }
 
         }
-=======
-
-        [ContentSerializer(Optional = true)]
-        [Category("Stats")]
-        [Description("The list of attribute pools to draw attributes from when sampling the item.")]
-        public string[] AttributePool
-        {
-            get { return _attributePools; }
-            set { _attributePools = value; }
-        }
-
->>>>>>> 88dad3f9
         #endregion
 
         #region Backing fields
