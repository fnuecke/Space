﻿<?xml version="1.0" encoding="utf-8"?>
<Project DefaultTargets="Build" ToolsVersion="4.0" xmlns="http://schemas.microsoft.com/developer/msbuild/2003">
  <PropertyGroup>
    <ProjectGuid>{19B0BD60-0104-4E8E-9D43-A6A7F182E649}</ProjectGuid>
    <ProjectTypeGuids>{6D335F3A-9D43-41b4-9D22-F6F17C4BE596};{FAE04EC0-301F-11D3-BF4B-00C04F79EFBC}</ProjectTypeGuids>
    <Configuration Condition=" '$(Configuration)' == '' ">Debug</Configuration>
    <Platform Condition=" '$(Platform)' == '' ">x86</Platform>
    <OutputType>Library</OutputType>
    <AppDesignerFolder>Properties</AppDesignerFolder>
    <RootNamespace>Space.ComponentSystem</RootNamespace>
    <AssemblyName>Space.ComponentSystem</AssemblyName>
    <TargetFrameworkVersion>v4.0</TargetFrameworkVersion>
    <TargetFrameworkProfile>Client</TargetFrameworkProfile>
    <XnaFrameworkVersion>v4.0</XnaFrameworkVersion>
    <XnaPlatform>Windows</XnaPlatform>
    <XnaProfile>Reach</XnaProfile>
    <XnaCrossPlatformGroupID>f4a090a7-dc9f-47ca-8804-940ec5587ff4</XnaCrossPlatformGroupID>
    <XnaOutputType>Library</XnaOutputType>
  </PropertyGroup>
  <PropertyGroup Condition=" '$(Configuration)|$(Platform)' == 'Debug|x86' ">
    <DebugSymbols>true</DebugSymbols>
    <DebugType>full</DebugType>
    <Optimize>false</Optimize>
    <OutputPath>bin\x86\Debug</OutputPath>
    <DefineConstants>DEBUG;TRACE;WINDOWS</DefineConstants>
    <ErrorReport>prompt</ErrorReport>
    <WarningLevel>4</WarningLevel>
    <NoStdLib>true</NoStdLib>
    <UseVSHostingProcess>false</UseVSHostingProcess>
    <PlatformTarget>x86</PlatformTarget>
    <XnaCompressContent>false</XnaCompressContent>
  </PropertyGroup>
  <PropertyGroup Condition=" '$(Configuration)|$(Platform)' == 'Release|x86' ">
    <DebugType>pdbonly</DebugType>
    <Optimize>true</Optimize>
    <OutputPath>bin\x86\Release</OutputPath>
    <DefineConstants>TRACE;WINDOWS</DefineConstants>
    <ErrorReport>prompt</ErrorReport>
    <WarningLevel>4</WarningLevel>
    <NoStdLib>true</NoStdLib>
    <UseVSHostingProcess>false</UseVSHostingProcess>
    <PlatformTarget>x86</PlatformTarget>
    <XnaCompressContent>true</XnaCompressContent>
  </PropertyGroup>
  <ItemGroup>
    <Reference Include="Microsoft.Xna.Framework, Version=4.0.0.0, Culture=neutral, PublicKeyToken=842cf8be1de50553, processorArchitecture=x86">
      <Private>False</Private>
    </Reference>
    <Reference Include="Microsoft.Xna.Framework.Game, Version=4.0.0.0, Culture=neutral, PublicKeyToken=842cf8be1de50553, processorArchitecture=x86">
      <Private>False</Private>
    </Reference>
    <Reference Include="Microsoft.Xna.Framework.Graphics, Version=4.0.0.0, Culture=neutral, PublicKeyToken=842cf8be1de50553, processorArchitecture=x86">
      <Private>False</Private>
    </Reference>
    <Reference Include="Microsoft.Xna.Framework.Xact, Version=4.0.0.0, Culture=neutral, PublicKeyToken=842cf8be1de50553, processorArchitecture=x86">
      <Private>False</Private>
    </Reference>
    <Reference Include="mscorlib">
      <Private>False</Private>
    </Reference>
    <Reference Include="NLog, Version=2.0.0.0, Culture=neutral, PublicKeyToken=5120e14c03d0593c, processorArchitecture=MSIL" />
    <Reference Include="Nuclex.Input, Version=4.0.0.0, Culture=neutral, processorArchitecture=x86">
      <SpecificVersion>False</SpecificVersion>
      <HintPath>..\Libraries\Nuclex.Input.dll</HintPath>
    </Reference>
    <Reference Include="System">
      <Private>False</Private>
    </Reference>
    <Reference Include="System.Core">
      <RequiredTargetFramework>4.0</RequiredTargetFramework>
      <Private>False</Private>
    </Reference>
    <Reference Include="System.Drawing" />
  </ItemGroup>
  <ItemGroup>
    <Compile Include="Components\ArmorReductionStatusEffect.cs" />
    <Compile Include="Components\Behaviors\AttackBehavior.cs" />
    <Compile Include="Components\Behaviors\Behavior.cs" />
    <Compile Include="Components\Behaviors\DockBehavior.cs" />
    <Compile Include="Components\Behaviors\MoveBehavior.cs" />
    <Compile Include="Components\Behaviors\AttackMoveBehavior.cs" />
    <Compile Include="Components\ArtificialIntelligence.cs" />
    <Compile Include="Components\Behaviors\RoamBehavior.cs" />
    <Compile Include="Components\ColdSlowStatusEffect.cs" />
    <Compile Include="Components\DamagingStatusEffect.cs" />
    <Compile Include="Components\ExperiencePoints.cs" />
    <Compile Include="Components\FreezeStatusEffect.cs" />
    <Compile Include="Components\Fuselage.cs" />
    <Compile Include="Components\ItemInfo.cs" />
    <Compile Include="Components\ShieldEnergyStatusEffect.cs" />
    <Compile Include="Components\SpaceItemSlot.cs" />
    <Compile Include="Components\SpaceItem.cs" />
    <Compile Include="Components\AbstractRegeneratingValue.cs" />
    <Compile Include="Components\CellDeath.cs" />
    <Compile Include="Components\CollisionDamage.cs" />
    <Compile Include="Components\Drops.cs" />
    <Compile Include="Components\PlayerClass.cs" />
    <Compile Include="Components\ShipSpawner.cs" />
    <Compile Include="Components\Target.cs" />
    <Compile Include="Components\Detectable.cs" />
    <Compile Include="Components\ParticleEffects.cs" />
    <Compile Include="Components\Energy.cs" />
    <Compile Include="Components\Faction.cs" />
    <Compile Include="Components\Gravitation.cs" />
    <Compile Include="Components\Health.cs" />
    <Compile Include="Components\PlanetRenderer.cs" />
    <Compile Include="Components\Respawn.cs" />
    <Compile Include="Components\ShipControl.cs" />
    <Compile Include="Components\ShipInfo.cs" />
    <Compile Include="Components\SunRenderer.cs" />
    <Compile Include="Components\ItemEffect.cs" />
    <Compile Include="Components\TestObjectRenderer.cs" />
    <Compile Include="Components\WeaponControl.cs" />
    <Compile Include="Components\Wing.cs" />
    <Compile Include="EntityFactory.cs" />
    <Compile Include="Factories\FactoryLibrary.cs" />
    <Compile Include="Factories\FuselageFactory.cs" />
    <Compile Include="Factories\IFactory.cs" />
    <Compile Include="Factories\AttributePool.cs" />
    <Compile Include="Factories\ItemFactory.cs" />
    <Compile Include="Factories\ItemPool.cs" />
    <Compile Include="Factories\PlanetFactory.cs" />
    <Compile Include="Factories\ReadonlyItemNameConverter.cs" />
    <Compile Include="Factories\SunFactory.cs" />
    <Compile Include="Factories\SunSystemFactory.cs" />
    <Compile Include="Factories\TriggersFullValidationAttribute.cs" />
    <Compile Include="Factories\WingFactory.cs" />
<<<<<<< HEAD
    <Compile Include="Messages\DamageApplied.cs" />
    <Compile Include="Messages\DamageBlocked.cs" />
    <Compile Include="Messages\DamageReceived.cs" />
    <Compile Include="Systems\AbstractDamageApplyingSystem.cs" />
=======
    <Compile Include="Messages\MoveCamera.cs" />
>>>>>>> 1faf1365
    <Compile Include="Systems\AISystem.cs" />
    <Compile Include="Systems\BiomeSystem.cs" />
    <Compile Include="Systems\CameraCenteredBackgroundSystem.cs" />
    <Compile Include="Systems\CameraCenteredInterpolationSystem.cs" />
    <Compile Include="Systems\CameraCenteredParticleEffectSystem.cs" />
    <Compile Include="Systems\CameraMovementSystem.cs" />
    <Compile Include="Systems\CameraSystem.cs" />
    <Compile Include="Systems\CollisionAttributeEffectSystem.cs" />
    <Compile Include="Systems\DamageSystem.cs" />
    <Compile Include="Systems\DeathSystem.cs" />
    <Compile Include="Systems\DebugCollisionBoundsRenderSystem.cs" />
    <Compile Include="Systems\DebugEntityIdRenderSystem.cs" />
    <Compile Include="Systems\DebugSlotRenderSystem.cs" />
    <Compile Include="Systems\DetectableSystem.cs" />
    <Compile Include="Systems\DirectDamageApplyingSystem.cs" />
    <Compile Include="Systems\DropSystem.cs" />
    <Compile Include="Systems\ExperienceSystem.cs" />
    <Compile Include="Systems\FreezeOnHitSystem.cs" />
    <Compile Include="Systems\GravitationSystem.cs" />
    <Compile Include="Systems\OrbitRenderSystem.cs" />
    <Compile Include="Systems\OverTimeDamageApplyingSystem.cs" />
    <Compile Include="Systems\PlanetRenderSystem.cs" />
    <Compile Include="Systems\PlayerMassSystem.cs" />
    <Compile Include="Systems\RadarRenderSystem.cs" />
    <Compile Include="Systems\RegeneratingValueSystem.cs" />
    <Compile Include="Systems\ResistanceDebuffApplyingSystem.cs" />
    <Compile Include="Systems\RespawnSystem.cs" />
    <Compile Include="Systems\ShieldRenderSystem.cs" />
    <Compile Include="Systems\ShieldSystem.cs" />
    <Compile Include="Systems\ShipControlSystem.cs" />
    <Compile Include="Systems\ShipInfoSystem.cs" />
    <Compile Include="Systems\ShipSpawnSystem.cs" />
    <Compile Include="Systems\SpaceUsablesSystem.cs" />
    <Compile Include="Systems\SunRenderSystem.cs" />
    <Compile Include="Systems\ItemEffectSystem.cs" />
    <Compile Include="Systems\TestObjectRenderSystem.cs" />
    <Compile Include="Systems\UniverseSystem.cs" />
    <Compile Include="Systems\WeaponControlSystem.cs" />
    <Compile Include="Util\PlayerClassType.cs" />
    <Compile Include="Factories\ReactorFactory.cs" />
    <Compile Include="Factories\SensorFactory.cs" />
    <Compile Include="Factories\ShieldFactory.cs" />
    <Compile Include="Factories\ShipFactory.cs" />
    <Compile Include="Factories\ThrusterFactory.cs" />
    <Compile Include="Factories\WeaponFactory.cs" />
    <Compile Include="Factories\ProjectileFactory.cs" />
    <Compile Include="Components\Reactor.cs" />
    <Compile Include="Components\Sensor.cs" />
    <Compile Include="Components\Shield.cs" />
    <Compile Include="Components\Thruster.cs" />
    <Compile Include="Components\Weapon.cs" />
    <Compile Include="Messages\CellStateChanged.cs" />
    <Compile Include="Messages\EntityDied.cs" />
    <Compile Include="Properties\AssemblyInfo.cs" />
    <Compile Include="Systems\CellSystem.cs" />
    <Compile Include="Systems\ParticleEffectSystem.cs" />
    <Compile Include="Systems\CameraCenteredTextureRenderSystem.cs" />
    <Compile Include="Systems\CameraCenteredSoundSystem.cs" />
  </ItemGroup>
  <ItemGroup>
    <ProjectReference Include="..\EngineBase\Engine.Base.csproj">
      <Project>{BE49F091-927E-4C8F-B6AC-A54C99AF2C0E}</Project>
      <Name>Engine.Base</Name>
    </ProjectReference>
    <ProjectReference Include="..\EngineCollections\Engine.Collections.csproj">
      <Project>{D73BAEF1-9B31-4548-A982-E19D68745757}</Project>
      <Name>Engine.Collections</Name>
    </ProjectReference>
    <ProjectReference Include="..\EngineComponentSystemCommon\Engine.ComponentSystem.Common.csproj">
      <Project>{B5511E78-2327-4247-BBB9-6AE131AC218E}</Project>
      <Name>Engine.ComponentSystem.Common</Name>
    </ProjectReference>
    <ProjectReference Include="..\EngineComponentSystemRPG\Engine.ComponentSystem.RPG.csproj">
      <Project>{7F3C5E7C-F720-4EBD-9B93-1759A2F79E53}</Project>
      <Name>Engine.ComponentSystem.RPG</Name>
    </ProjectReference>
    <ProjectReference Include="..\EngineComponentSystem\Engine.ComponentSystem.csproj">
      <Project>{C82769BC-E5C6-4382-8AFE-3648C6B8627B}</Project>
      <Name>Engine.ComponentSystem</Name>
    </ProjectReference>
    <ProjectReference Include="..\EngineFarMath\Engine.FarMath.csproj">
      <Project>{E7C1D14C-FB4B-4369-A081-FB8A2FCDE3E2}</Project>
      <Name>Engine.FarMath</Name>
    </ProjectReference>
    <ProjectReference Include="..\EngineGraphics\Engine.Graphics.csproj">
      <Project>{127107EB-BE90-41C5-BB86-E01138135F56}</Project>
      <Name>Engine.Graphics</Name>
    </ProjectReference>
    <ProjectReference Include="..\EngineMath\Engine.Math.csproj">
      <Project>{A20DF43A-1130-4998-A214-2F4737BA21D0}</Project>
      <Name>Engine.Math</Name>
    </ProjectReference>
    <ProjectReference Include="..\EngineRandom\Engine.Random.csproj">
      <Project>{ABEE1E15-1CDA-4BD1-B37B-3500D27A8A7E}</Project>
      <Name>Engine.Random</Name>
    </ProjectReference>
    <ProjectReference Include="..\EngineSerialization\Engine.Serialization.csproj">
      <Project>{74CF9DE0-C8A6-4BDB-8262-8B80ADB6FAD3}</Project>
      <Name>Engine.Serialization</Name>
    </ProjectReference>
    <ProjectReference Include="..\EngineSession\Engine.Session.csproj">
      <Project>{93B52E9C-6872-40F0-B577-D3D9363F7AF1}</Project>
      <Name>Engine.Session</Name>
    </ProjectReference>
    <ProjectReference Include="..\EngineUtil\Engine.Util.csproj">
      <Project>{970BC7CC-D816-48C3-B61B-1897C58C7A97}</Project>
      <Name>Engine.Util</Name>
    </ProjectReference>
    <ProjectReference Include="..\EngineXnaExtensions\Engine.XnaExtensions.csproj">
      <Project>{02E58AD2-0B98-4088-9E03-290A0D2920EA}</Project>
      <Name>Engine.XnaExtensions</Name>
    </ProjectReference>
    <ProjectReference Include="..\ProjectMercuryWindows\ProjectMercury.Windows.csproj">
      <Project>{1E3FDDBD-A15F-42CF-A83E-754476079B30}</Project>
      <Name>ProjectMercury.Windows</Name>
    </ProjectReference>
    <ProjectReference Include="..\SpaceBase\Space.Base.csproj">
      <Project>{9D15628C-635B-495D-A06A-899DE5ED3035}</Project>
      <Name>Space.Base</Name>
    </ProjectReference>
  </ItemGroup>
  <Import Project="$(MSBuildBinPath)\Microsoft.CSharp.targets" />
  <Import Project="$(MSBuildExtensionsPath)\Microsoft\XNA Game Studio\Microsoft.Xna.GameStudio.targets" />
  <!--
      To modify your build process, add your task inside one of the targets below and uncomment it. 
      Other similar extension points exist, see Microsoft.Common.targets.
      <Target Name="BeforeBuild">
      </Target>
      <Target Name="AfterBuild">
      </Target>
    -->
</Project><|MERGE_RESOLUTION|>--- conflicted
+++ resolved
@@ -125,14 +125,11 @@
     <Compile Include="Factories\SunSystemFactory.cs" />
     <Compile Include="Factories\TriggersFullValidationAttribute.cs" />
     <Compile Include="Factories\WingFactory.cs" />
-<<<<<<< HEAD
     <Compile Include="Messages\DamageApplied.cs" />
     <Compile Include="Messages\DamageBlocked.cs" />
     <Compile Include="Messages\DamageReceived.cs" />
     <Compile Include="Systems\AbstractDamageApplyingSystem.cs" />
-=======
     <Compile Include="Messages\MoveCamera.cs" />
->>>>>>> 1faf1365
     <Compile Include="Systems\AISystem.cs" />
     <Compile Include="Systems\BiomeSystem.cs" />
     <Compile Include="Systems\CameraCenteredBackgroundSystem.cs" />
