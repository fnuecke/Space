﻿using System;
using System.Collections.Generic;
using Engine.ComponentSystem.Components;
using Engine.ComponentSystem.Systems;
using Engine.Serialization;
using Engine.Util;
using Microsoft.Xna.Framework;
using Microsoft.Xna.Framework.Content;
using Space.ComponentSystem.Components;
using Space.ComponentSystem.Factories;
using Space.ComponentSystem.Messages;

namespace Space.ComponentSystem.Systems
{
    /// <summary>
    /// Manages Item Drops
    /// </summary>
    public class DropSystem : AbstractComponentSystem<Drops>
    {
        #region Fields

        /// <summary>
        /// A List of all item pools mapped by their ID.
        /// </summary>
        private Dictionary<string, ItemPool> _itemPools = new Dictionary<string, ItemPool>();

        /// <summary>
        /// Randomizer used for sampling of items.
        /// </summary>
        private MersenneTwister _random;

        #endregion

        #region Single allocation

        /// <summary>
        /// Reusable list for sampling items to drop.
        /// </summary>
        private List<ItemPool.DropInfo> _reusableDropInfo = new List<ItemPool.DropInfo>();

        #endregion

        #region Constructor

        /// <summary>
        /// Create a new Drop System with the given ContentManager
        /// </summary>
        /// <param name="content"></param>
        public DropSystem(ContentManager content)
        {
            _random = new MersenneTwister();
            foreach (var itemPool in content.Load<ItemPool[]>("Data/Items"))
            {
                _itemPools.Add(itemPool.Name, itemPool);
            }
        }

        #endregion

        #region Logic

        /// <summary>
        /// Drops one or more Items from the given Item Pool  on the given Position
        /// </summary>
        /// <param name="poolName">The name of the item pool to sample from.</param>
        /// <param name="position">The position at which to drop the items.</param>
        public void Drop(string poolName, ref Vector2 position)
        {
            // Get the actual item pool to pull items from.
            var pool = _itemPools[poolName];

            // Get the list of possible drops.
            _reusableDropInfo.AddRange(pool.Items);

            // And shuffle it. This is important, to give each entry an equal
            // chance to be picked. Otherwise the first few entries have a much
            // better chance, because we stop after reaching a certain number
            // of items.
            for (int i = _reusableDropInfo.Count; i > 1; i--)
            {
                // Pick random element to swap.
                int j = _random.NextInt32(i); // 0 <= j <= i - 1
                // Swap.
                var tmp = _reusableDropInfo[j];
                _reusableDropInfo[j] = _reusableDropInfo[i - 1];
                _reusableDropInfo[i - 1] = tmp;
            }

            int dropCount = 0;
            foreach (var item in _reusableDropInfo)
            {
                // Give the item a chance to be dropped.
                if (item.Probability > _random.NextDouble())
                {
                    //move a bit away from ship
                    var positionvariance = new Vector2(_random.NextInt32(-10, 10), _random.NextInt32(-10, 10));
                    // Random roll succeeded, drop the item.
<<<<<<< HEAD
                    FactoryLibrary.SampleItem(Manager, item.ItemName, position, _random);
=======
                    Manager.EntityManager.AddEntity(FactoryLibrary.SampleItem(item.ItemName, position + positionvariance, _random));
>>>>>>> 6162ebb4

                    // Did a drop, check if we're done.
                    dropCount++;
                    if (dropCount == pool.MaxDrops)
                    {
                        break;
                    }
                }
            }

            // Clear up for next run.
            _reusableDropInfo.Clear();
        }

        /// <summary>
        /// Drop items when entities die.
        /// </summary>
        /// <typeparam name="T"></typeparam>
        /// <param name="message">The message.</param>
        public override void Receive<T>(ref T message)
        {
            base.Receive(ref message);

            if (message is EntityDied)
            {
                var entity = ((EntityDied)(ValueType)message).Entity;

                var translation = Manager.GetComponent<Transform>(entity).Translation;
                var drops = Manager.GetComponent<Drops>(entity);

                Drop(drops.ItemPool, ref translation);
            }
        }

        #endregion

        #region Serialization

        /// <summary>
        /// Write the object's state to the given packet.
        /// </summary>
        /// <param name="packet">The packet to write the data to.</param>
        /// <returns>
        /// The packet after writing.
        /// </returns>
        public override Packet Packetize(Packet packet)
        {
            return base.Packetize(packet)
                .Write(_random);
        }

        /// <summary>
        /// Bring the object to the state in the given packet.
        /// </summary>
        /// <param name="packet">The packet to read from.</param>
        public override void Depacketize(Packet packet)
        {
            base.Depacketize(packet);

            _random = packet.ReadPacketizableInto(_random);
        }

        #endregion

        #region Copying

        public override AbstractSystem DeepCopy(AbstractSystem into)
        {
            var copy = (DropSystem)base.DeepCopy(into);

            if (copy == into)
            {
                // Copy for shuffling.
                copy._itemPools.Clear();
                foreach (var item in _itemPools)
                {
                    copy._itemPools[item.Key] = item.Value;
                }
                copy._random = _random.DeepCopy(copy._random);
            }
            else
            {
                // Copy for shuffling.
                copy._itemPools = new Dictionary<string, ItemPool>(_itemPools);
                copy._random = _random.DeepCopy();
                copy._reusableDropInfo = new List<ItemPool.DropInfo>();
            }

            return copy;
        }

        #endregion
    }
}<|MERGE_RESOLUTION|>--- conflicted
+++ resolved
@@ -92,14 +92,8 @@
                 // Give the item a chance to be dropped.
                 if (item.Probability > _random.NextDouble())
                 {
-                    //move a bit away from ship
-                    var positionvariance = new Vector2(_random.NextInt32(-10, 10), _random.NextInt32(-10, 10));
                     // Random roll succeeded, drop the item.
-<<<<<<< HEAD
                     FactoryLibrary.SampleItem(Manager, item.ItemName, position, _random);
-=======
-                    Manager.EntityManager.AddEntity(FactoryLibrary.SampleItem(item.ItemName, position + positionvariance, _random));
->>>>>>> 6162ebb4
 
                     // Did a drop, check if we're done.
                     dropCount++;
@@ -129,6 +123,11 @@
 
                 var translation = Manager.GetComponent<Transform>(entity).Translation;
                 var drops = Manager.GetComponent<Drops>(entity);
+
+                // Don't drop exactly at the location of the entity that died,
+                // but move it off to the side a bit.
+                translation.X += _random.NextInt32(-10, 10);
+                translation.Y += _random.NextInt32(-10, 10);
 
                 Drop(drops.ItemPool, ref translation);
             }
