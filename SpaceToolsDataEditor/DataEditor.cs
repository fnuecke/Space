﻿using System;
using System.Collections;
using System.Collections.Generic;
using System.ComponentModel;
using System.Diagnostics;
using System.Drawing;
using System.Drawing.Imaging;
using System.IO;
using System.Windows.Forms;
using Microsoft.WindowsAPICodePack.Dialogs;
using Space.ComponentSystem.Factories;

namespace Space.Tools.DataEditor
{
    public sealed partial class DataEditor : Form
    {
        private readonly CommonOpenFileDialog _openDialog = new CommonOpenFileDialog
        {
            IsFolderPicker = true,
            EnsurePathExists = true,
            EnsureValidNames = true,
            InitialDirectory = Application.StartupPath,
            Title = "Select folder with factory XMLs"
        };

        private readonly DataEditorSettingsDialog _settingsDialog = new DataEditorSettingsDialog();

        private readonly AddFactoryDialog _factoryDialog = new AddFactoryDialog();
        private readonly AddItemPoolDialog _itemPoolDialog = new AddItemPoolDialog();
<<<<<<< HEAD
        private readonly AddAttributePoolDialog _attributePoolDialog = new AddAttributePoolDialog();
=======

        private readonly Stack<Tuple<string, Func<bool>>> _undoCommands = new Stack<Tuple<string, Func<bool>>>();

        private int _changesSinceLastSave;

>>>>>>> 175c3e7d
        public DataEditor()
        {
            InitializeComponent();
            InitializeLogic();

            pbPreview.Parent.Controls.Add(_ingamePreview);
            pbPreview.Parent.Controls.Add(_effectPreview);
            pbPreview.Parent.Controls.Add(_projectilePreview);

            lvIssues.ListViewItemSorter = new IssueComparer();


            AttributePoolManager.AttributePoolAdded += attributePool => SavingEnabled = true;
            AttributePoolManager.AttributePoolRemoved += attributePool => SavingEnabled = true;
            AttributePoolManager.AttributePoolNameChanged += (a, b) => SavingEnabled = true;

            pbPreview.Image = new Bitmap(2048, 2048, PixelFormat.Format32bppArgb);

            FactoryManager.FactoriesCleared += ClearUndo;
            ItemPoolManager.ItemPoolCleared += ClearUndo;

            tvData.KeyDown += (sender, args) =>
            {
                if (args.KeyCode == Keys.Delete && args.Shift)
                {
                    args.Handled = true;
                    RemoveClick(sender, args);
                }
            };
            tvData.NodeMouseClick += (sender, args) =>
            {
                if (args.Button == MouseButtons.Right)
                {
                    tvData.SelectedNode = args.Node;
                }
            };

            var settings = DataEditorSettings.Default;

            if (!string.IsNullOrWhiteSpace(settings.LastOpenedFolder))
            {
                _openDialog.InitialDirectory = settings.LastOpenedFolder;
                if (settings.AutoLoad)
                {
                    LoadData(_openDialog.InitialDirectory);
                    if (!string.IsNullOrWhiteSpace(settings.LastSelectedFactory))
                    {
                        var result = tvData.Nodes.Find(settings.LastSelectedFactory, true);
                        if (result.Length > 0)
                        {
                            tvData.SelectedNode = result[0];
                        }
                    }
                }
            }

            // Restore layout.
            DesktopBounds = settings.WindowBounds;

            if (settings.WindowMaximized)
            {
                WindowState = FormWindowState.Maximized;
            }

            if (settings.MainSplit > 0)
            {
                scMain.SplitterDistance = settings.MainSplit;
            }
            if (settings.OuterSplit > 0)
            {
                scOuter.SplitterDistance = settings.OuterSplit;
            }
            if (settings.InnerSplit > 0)
            {
                scInner.SplitterDistance = settings.InnerSplit;
            }
            if (settings.IssuesDescriptionWidth > 0)
            {
                lvIssues.Columns[1].Width = settings.IssuesDescriptionWidth;
            }
            if (settings.IssuesFactoryWidth > 0)
            {
                lvIssues.Columns[2].Width = settings.IssuesFactoryWidth;
            }
            if (settings.IssuesPropertyWidth > 0)
            {
                lvIssues.Columns[3].Width = settings.IssuesPropertyWidth;
            }

            // IntermediateSerializer won't recognize these otherwise... -.-
            new Serialization.SpaceAttributeModifierConstraintSerializer();
            new Serialization.SpaceAttributeModifierSerializer();
        }

        private void DataEditorLoad(object sender, EventArgs e)
        {
            if (DataEditorSettings.Default.FirstStart)
            {
                DataEditorSettings.Default.FirstStart = false;
                DataEditorSettings.Default.Save();

                if (MessageBox.Show(this,
                                    "It appears you are starting the program for the first time.\n" +
                                    "Do you wish to configure your data directories now?\n" +
                                    "(You can also do so later in the settings)",
                                    "First start", MessageBoxButtons.YesNo, MessageBoxIcon.Question) == DialogResult.Yes)
                {
                    _settingsDialog.ShowDialog(this);
                }
            }
        }

        private void ExitClick(object sender, EventArgs e)
        {
            Application.Exit();
        }

        private void SaveClick(object sender, EventArgs e)
        {
            FactoryManager.Save();
            ItemPoolManager.Save();
<<<<<<< HEAD
            AttributePoolManager.Save();
            SavingEnabled = false;
=======
            _changesSinceLastSave = 0;
            UpdateUndoMenu();
>>>>>>> 175c3e7d
        }

        private void LoadClick(object sender, EventArgs e)
        {
            if (_openDialog.ShowDialog(Handle) != CommonFileDialogResult.Ok)
            {
                return;
            }
            if (!Directory.Exists(_openDialog.FileName))
            {
                return;
            }

            DataEditorSettings.Default.LastOpenedFolder = _openDialog.FileName;
            DataEditorSettings.Default.Save();

            _changesSinceLastSave = 0;
            LoadData(_openDialog.FileName);
        }

        private void DataSelected(object sender, TreeViewEventArgs e)
        {
            if (SelectFactory(e.Node.Tag as IFactory) ||
                SelectItemPool(e.Node.Tag as ItemPool) ||
                SelectAttributePool(e.Node.Tag as AttributePool))
            {
                tsmiRemove.Enabled = true;
                miDelete.Enabled = true;
            }
            else
            {
                tsmiRemove.Enabled = false;
                miDelete.Enabled = false;
            }
            UpdatePreview();
        }

        private void DataEditorClosing(object sender, FormClosingEventArgs e)
        {
            if (_changesSinceLastSave != 0)
            {
                switch (MessageBox.Show(this,
                                        "You have unsaved changes, do you want to save them now?",
                                        "Question", MessageBoxButtons.YesNoCancel,
                                        MessageBoxIcon.Exclamation))
                {
                    case DialogResult.Yes:
                        SaveClick(null, null);
                        break;
                    case DialogResult.Cancel:
                        e.Cancel = true;
                        return;
                }
            }

            var settings = DataEditorSettings.Default;

            // Save layout.
            if (WindowState == FormWindowState.Maximized)
            {
                settings.WindowBounds = RestoreBounds;
                settings.WindowMaximized = true;
            }
            else
            {
                settings.WindowBounds = DesktopBounds;
                settings.WindowMaximized = false;
            }

            settings.MainSplit = scMain.SplitterDistance;
            settings.OuterSplit = scOuter.SplitterDistance;
            settings.InnerSplit = scInner.SplitterDistance;

            settings.IssuesDescriptionWidth = lvIssues.Columns[1].Width;
            settings.IssuesFactoryWidth = lvIssues.Columns[2].Width;
            settings.IssuesPropertyWidth = lvIssues.Columns[3].Width;

            if (tvData.SelectedNode != null)
            {
                settings.LastSelectedFactory = tvData.SelectedNode.Name;
            }

            settings.Save();
        }

        private void SettingsClick(object sender, EventArgs e)
        {
            _settingsDialog.ShowDialog(this);
        }

        private void AddFactoryClick(object sender, EventArgs e)
        {
            if (_factoryDialog.ShowDialog(this) == DialogResult.OK)
            {
                var type = _factoryDialog.FactoryType;
                var name = _factoryDialog.FactoryName;

                try
                {
                    // Create a new instance of this factory type.
                    var instance = Activator.CreateInstance(type) as IFactory;
                    if (instance == null)
                    {
                        // This should not happen. Ever.
                        throw new ArgumentException("Resulting object was not a factory.");
                    }
                    instance.Name = name;

                    // Register it.
                    FactoryManager.Add(instance);

                    // And select it.
                    SelectFactory(instance);

                    // Add undo command.
                    PushUndo("add factory", () =>
                    {
                        if (MessageBox.Show(this,
                                            "Are you sure you wish to delete the factory '" + instance.Name + "'?",
                                            "Confirmation", MessageBoxButtons.YesNo,
                                            MessageBoxIcon.Question) == DialogResult.Yes)
                        {
                            FactoryManager.Remove(instance);
                            return true;
                        }
                        return false;
                    });
                }
                catch (Exception ex)
                {
                    MessageBox.Show(this, "Failed creating new factory:\n" + ex, "Error",
                                    MessageBoxButtons.OK, MessageBoxIcon.Error);
                }
            }
        }

        private void AddItemPoolClick(object sender, EventArgs e)
        {
            if (_itemPoolDialog.ShowDialog(this) == DialogResult.OK)
            {
                var name = _itemPoolDialog.ItemPoolName;

                try
                {
                    // Create a new instance.
                    var instance = new ItemPool {Name = name};

                    // Register it.
                    ItemPoolManager.Add(instance);

                    // And select it.
                    SelectItemPool(instance);

                    // Add undo command.
                    PushUndo("add item pool", () =>
                    {
                        if (MessageBox.Show(this,
                                            "Are you sure you wish to delete the item pool '" + instance.Name + "'?",
                                            "Confirmation", MessageBoxButtons.YesNo,
                                            MessageBoxIcon.Question) == DialogResult.Yes)
                        {
                            ItemPoolManager.Remove(instance);
                            return true;
                        }
                        return false;
                    });
                }
                catch (Exception ex)
                {
                    MessageBox.Show(this, "Failed creating new item pool:\n" + ex, "Error",
                                    MessageBoxButtons.OK, MessageBoxIcon.Error);
                }
            }
        }
        private void AddAttributePoolClick(object sender, EventArgs e)
        {
            if (_attributePoolDialog.ShowDialog(this) == DialogResult.OK)
            {
                var name = _attributePoolDialog.AttributePoolName;

                try
                {
                    // Create a new instance.
                    var instance = new AttributePool() { Name = name };

                    // Register it.
                    AttributePoolManager.Add(instance);

                    // And select it.
                    SelectAttributePool(instance);
                }
                catch (Exception ex)
                {
                    MessageBox.Show(this, "Failed creating new attribute pool:\n" + ex, "Error",
                                    MessageBoxButtons.OK, MessageBoxIcon.Error);
                }
            }
        }
        private void RemoveClick(object sender, EventArgs e)
        {
            if (pgProperties.SelectedObject == null)
            {
                return;
            }

            if (tvData.Focused || (sender == miDelete && miDelete.Visible))
            {
                if (pgProperties.SelectedObject is IFactory)
                {
                    var factory = (IFactory)pgProperties.SelectedObject;
                    if ((ModifierKeys & Keys.Shift) != 0 ||
                        MessageBox.Show(this,
                                        "Are you sure you wish to delete the factory '" + factory.Name + "'?",
                                        "Confirmation", MessageBoxButtons.YesNo,
                                        MessageBoxIcon.Question) == DialogResult.Yes)
                    {
                        FactoryManager.Remove(factory);

                        // Add undo command.
                        PushUndo("remove factory", () =>
                        {
                            FactoryManager.Add(factory);
                            return true;
                        });
                    }
                }
                else if (pgProperties.SelectedObject is ItemPool)
                {
                    var itemPool = (ItemPool)pgProperties.SelectedObject;
                    if ((ModifierKeys & Keys.Shift) != 0 ||
                        MessageBox.Show(this,
                                        "Are you sure you wish to delete the item pool '" + itemPool.Name + "'?",
                                        "Confirmation", MessageBoxButtons.YesNo,
                                        MessageBoxIcon.Question) == DialogResult.Yes)
                    {
                        ItemPoolManager.Remove(itemPool);

                        // Add undo command.
                        PushUndo("remove item pool", () =>
                        {
                            ItemPoolManager.Add(itemPool);
                            return true;
                        });
                    }
                }
                else if (pgProperties.SelectedObject is AttributePool)
                {
                    var attributePool = (AttributePool)pgProperties.SelectedObject;
                    if ((ModifierKeys & Keys.Shift) != 0 ||
                        MessageBox.Show(this,
                                        "Are you sure you wish to delete '" + attributePool.Name + "'?",
                                        "Confirmation", MessageBoxButtons.YesNo,
                                        MessageBoxIcon.Question) == DialogResult.Yes)
                    {
                        AttributePoolManager.Remove(attributePool);
                    }
                }
            }
        }

        private void PropertiesSelectedGridItemChanged(object sender, SelectedGridItemChangedEventArgs e)
        {
            UpdatePreview();
        }

        private void PropertiesPropertyValueChanged(object s, PropertyValueChangedEventArgs e)
        {
            // Prepare for undo command. Remember currently selected object.
            var selectedObject = pgProperties.SelectedObject;
            Debug.Assert(selectedObject != null);

            // Get path to changed property, bottom up. We have to do this before
            // name change handling, as that can trigger removal of tree nodes, and
            // thus a rebuilding of the property grid, leading to object disposed
            // exceptions when trying to build the path.
            string fullPath = null;
            object instance = null;

            // Move up until we hit the root.
            {
                var gridItem = e.ChangedItem;
                while (gridItem != null)
                {
                    // Ignore categories as they're purely display related.
                    if (gridItem.GridItemType != GridItemType.Category)
                    {
                        // If this is the first property that's not the selected one we
                        // want to mark it as the instance of which the changed property
                        // is a member.
                        if (instance == null && !string.IsNullOrWhiteSpace(fullPath))
                        {
                            instance = gridItem.Value;
                        }

                        if (gridItem.PropertyDescriptor != null)
                        {
                            // Expand the path, in a compatible format to our SelectProperty function.
                            fullPath = gridItem.PropertyDescriptor.Name +
                                       (string.IsNullOrWhiteSpace(fullPath) ? "" : ("." + fullPath));
                        }
                    }

                    // Continue with parent.
                    gridItem = gridItem.Parent;
                }
                Debug.Assert(fullPath != null);
                fullPath = fullPath.Replace(".[", "[");
            }

            // Handle possible object name changes.
            if (!HandleObjectNameChanged(e.OldValue, e.ChangedItem.Value, e.ChangedItem))
            {
                // Rename failed, bail.
                return;
            }

            // Add the undo command.
            PushUndo("edit property", () =>
            {
                // Select the changed object again.
                if (selectedObject is IFactory)
                {
                    SelectFactory(selectedObject as IFactory);
                }
                else if (selectedObject is ItemPool)
                {
                    SelectItemPool(selectedObject as ItemPool);
                }
                else
                {
                    throw new InvalidOperationException("Unsupported type.");
                }

                // Select our property.
                SelectProperty(fullPath);

                Debug.Assert(pgProperties.SelectedGridItem != null);
                Debug.Assert(pgProperties.SelectedGridItem.PropertyDescriptor != null);

                // Remember for name change handler.
                var newValue = pgProperties.SelectedGridItem.Value;

                // And change back the value.
                pgProperties.SelectedGridItem.PropertyDescriptor.SetValue(instance, e.OldValue);

                // Handle possible object name changes.
                HandleObjectNameChanged(newValue, e.OldValue, pgProperties.SelectedGridItem);

                // Refresh the complete grid (sometimes parent cells would not update
                // properly, otherwise... probably some wrong editor implementation)
                pgProperties.Refresh();

                // Update our preview.
                UpdatePreview(true);

                return true;
            });

            // Refresh the complete grid (sometimes parent cells would not update
            // properly, otherwise... probably some wrong editor implementation)
            pgProperties.Refresh();

            // Update our preview.
            UpdatePreview(true);
        }

        private bool HandleObjectNameChanged(object oldValue, object newValue, GridItem changedItem)
        {
            // See if what we changed is the name of the selected object.
            if (ReferenceEquals(changedItem.PropertyDescriptor, TypeDescriptor.GetProperties(pgProperties.SelectedObject)["Name"]))
            {
                // Yes, get old and new value.
                var oldName = oldValue as string;
                var newName = newValue as string;

                // Adjust manager layout, this will throw as necessary.
                tvData.BeginUpdate();
                try
                {
                    if (pgProperties.SelectedObject is IFactory)
                    {
                        FactoryManager.Rename(oldName, newName);
                    }
                    else if (pgProperties.SelectedObject is ItemPool)
                    {
                        ItemPoolManager.Rename(oldName, newName);
                    }
                }
                catch (ArgumentException ex)
                {
                    // Revert to old name.
                    if (pgProperties.SelectedObject is IFactory)
                    {
                        ((IFactory)pgProperties.SelectedObject).Name = oldName;
                    }
                    else if (pgProperties.SelectedObject is ItemPool)
                    {
                        ((ItemPool)pgProperties.SelectedObject).Name = oldName;
                    }

                    // Tell the user why.
                    MessageBox.Show(this, ex.Message, "Error", MessageBoxButtons.OK, MessageBoxIcon.Error);
                    return false;
                }
                finally
                {
                    // Stop updating the tree.
                    tvData.EndUpdate();
                }

                if (pgProperties.SelectedObject is IFactory)
                {
                    SelectFactory((IFactory)pgProperties.SelectedObject);
                }
                else if (pgProperties.SelectedObject is ItemPool)
                {
                    SelectItemPool((ItemPool)pgProperties.SelectedObject);
                }

                SelectProperty("Name");
            }
            else
            {
                // Rescan for issues related to this property.
                if (changedItem.PropertyDescriptor != null &&
                    changedItem.PropertyDescriptor.Attributes[typeof(TriggersFullValidationAttribute)] == null)
                {
                    if (pgProperties.SelectedObject is IFactory)
                    {
                        ScanForIssues((IFactory)pgProperties.SelectedObject);
                    }
                    else if (pgProperties.SelectedObject is ItemPool)
                    {
                        ScanForIssues((ItemPool)pgProperties.SelectedObject);
                    }

                    // Done, avoid the full rescan.
                    return true;
                }
            }

            // Do a full scan when we come here.
            ScanForIssues();
            return true;
        }

        private void IssuesDoubleClick(object sender, EventArgs e)
        {
            if (lvIssues.SelectedItems.Count == 0)
            {
                return;
            }
            // Try to select the object.
            var target = lvIssues.SelectedItems[0].Tag;
            if (!SelectFactory(target as IFactory) && !SelectItemPool(target as ItemPool))
            {
                return;
            }

            // Navigate to that property.
            if (SelectProperty(lvIssues.SelectedItems[0].SubItems[3].Text))
            {
                // Got the property, focus the property grid.
                pgProperties.Focus();   
            }
            else
            {
                // No such property, focus tree.
                tvData.Focus();
            }
        }

        /// <summary>
        /// Sorter for issue list.
        /// </summary>
        private sealed class IssueComparer : IComparer<ListViewItem>, IComparer
        {
            public int Compare(ListViewItem x, ListViewItem y)
            {
                var xMessage = x.SubItems.Count > 1 ? x.SubItems[1].Text : null;
                var xFactory = x.SubItems.Count > 2 ? x.SubItems[2].Text : null;
                var xProperty = x.SubItems.Count > 3 ? x.SubItems[3].Text : null;

                var yMessage = y.SubItems.Count > 1 ? y.SubItems[1].Text : null;
                var yFactory = y.SubItems.Count > 2 ? y.SubItems[2].Text : null;
                var yProperty = y.SubItems.Count > 3 ? y.SubItems[3].Text : null;

                if (!string.IsNullOrWhiteSpace(xFactory) && !string.IsNullOrWhiteSpace(yFactory) && !string.Equals(xFactory, yFactory))
                {
                    // Sort by factory.
                    return string.CompareOrdinal(xFactory, yFactory);
                }
                if (!string.IsNullOrWhiteSpace(xProperty) && !string.IsNullOrWhiteSpace(yProperty) && !string.Equals(xProperty, yProperty))
                {
                    // Sort by property.
                    return string.CompareOrdinal(xProperty, yProperty);
                }
                // Sort by message.
                return string.CompareOrdinal(xMessage, yMessage);
            }

            public int Compare(object x, object y)
            {
                if (x is ListViewItem && y is ListViewItem)
                {
                    return Compare((ListViewItem)x, (ListViewItem)y);
                }
                throw new ArgumentException("Invalid item type.");
            }
        }

<<<<<<< HEAD
        
=======
        private void UndoClick(object sender, EventArgs e)
        {
            PopUndo();
        }

        public void PushUndo(string menuTitle, Func<bool> action)
        {
            _undoCommands.Push(Tuple.Create(menuTitle, action));
            ++_changesSinceLastSave;
            UpdateUndoMenu();
        }

        public void PopUndo()
        {
            if (_undoCommands.Count < 1)
            {
                return;
            }
            var command = _undoCommands.Pop();
            if (command.Item2())
            {
                // Undo was successful.
                --_changesSinceLastSave;
                UpdateUndoMenu();
            }
            else
            {
                // Undo was canceled (e.g. confirmation declined by user).
                _undoCommands.Push(command);
            }
        }

        private void ClearUndo()
        {
            _undoCommands.Clear();
            UpdateUndoMenu();
        }

        private void UpdateUndoMenu()
        {
            if (_undoCommands.Count > 0)
            {
                undoToolStripMenuItem.Text = "&Undo " + _undoCommands.Peek().Item1;
                undoToolStripMenuItem.Enabled = true;
            }
            else
            {
                undoToolStripMenuItem.Text = "&Undo...";
                undoToolStripMenuItem.Enabled = false;
            }

            if (_changesSinceLastSave != 0)
            {
                Text = @"Space - Data Editor (*)";
            } else {
                Text = @"Space - Data Editor";
            }
        }
>>>>>>> 175c3e7d
    }
}<|MERGE_RESOLUTION|>--- conflicted
+++ resolved
@@ -27,15 +27,11 @@
 
         private readonly AddFactoryDialog _factoryDialog = new AddFactoryDialog();
         private readonly AddItemPoolDialog _itemPoolDialog = new AddItemPoolDialog();
-<<<<<<< HEAD
         private readonly AddAttributePoolDialog _attributePoolDialog = new AddAttributePoolDialog();
-=======
-
         private readonly Stack<Tuple<string, Func<bool>>> _undoCommands = new Stack<Tuple<string, Func<bool>>>();
 
         private int _changesSinceLastSave;
 
->>>>>>> 175c3e7d
         public DataEditor()
         {
             InitializeComponent();
@@ -48,9 +44,6 @@
             lvIssues.ListViewItemSorter = new IssueComparer();
 
 
-            AttributePoolManager.AttributePoolAdded += attributePool => SavingEnabled = true;
-            AttributePoolManager.AttributePoolRemoved += attributePool => SavingEnabled = true;
-            AttributePoolManager.AttributePoolNameChanged += (a, b) => SavingEnabled = true;
 
             pbPreview.Image = new Bitmap(2048, 2048, PixelFormat.Format32bppArgb);
 
@@ -157,13 +150,9 @@
         {
             FactoryManager.Save();
             ItemPoolManager.Save();
-<<<<<<< HEAD
             AttributePoolManager.Save();
-            SavingEnabled = false;
-=======
             _changesSinceLastSave = 0;
             UpdateUndoMenu();
->>>>>>> 175c3e7d
         }
 
         private void LoadClick(object sender, EventArgs e)
@@ -354,6 +343,20 @@
 
                     // And select it.
                     SelectAttributePool(instance);
+
+                    // Add undo command.
+                    PushUndo("add attribute pool", () =>
+                    {
+                        if (MessageBox.Show(this,
+                                            "Are you sure you wish to delete the attribute pool '" + instance.Name + "'?",
+                                            "Confirmation", MessageBoxButtons.YesNo,
+                                            MessageBoxIcon.Question) == DialogResult.Yes)
+                        {
+                            AttributePoolManager.Remove(instance);
+                            return true;
+                        }
+                        return false;
+                    });
                 }
                 catch (Exception ex)
                 {
@@ -419,6 +422,13 @@
                                         MessageBoxIcon.Question) == DialogResult.Yes)
                     {
                         AttributePoolManager.Remove(attributePool);
+
+                        // Add undo command.
+                        PushUndo("remove attribute pool", () =>
+                        {
+                            AttributePoolManager.Add(attributePool);
+                            return true;
+                        });
                     }
                 }
             }
@@ -551,6 +561,10 @@
                     {
                         ItemPoolManager.Rename(oldName, newName);
                     }
+                    else if (pgProperties.SelectedObject is AttributePool)
+                    {
+                        AttributePoolManager.Rename(oldName, newName);
+                    }
                 }
                 catch (ArgumentException ex)
                 {
@@ -562,6 +576,10 @@
                     else if (pgProperties.SelectedObject is ItemPool)
                     {
                         ((ItemPool)pgProperties.SelectedObject).Name = oldName;
+                    }
+                    else if (pgProperties.SelectedObject is AttributePool)
+                    {
+                        ((AttributePool)pgProperties.SelectedObject).Name = oldName;
                     }
 
                     // Tell the user why.
@@ -675,9 +693,6 @@
             }
         }
 
-<<<<<<< HEAD
-        
-=======
         private void UndoClick(object sender, EventArgs e)
         {
             PopUndo();
@@ -736,6 +751,5 @@
                 Text = @"Space - Data Editor";
             }
         }
->>>>>>> 175c3e7d
     }
 }