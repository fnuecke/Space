--- conflicted
+++ resolved
@@ -517,10 +517,7 @@
         private System.Windows.Forms.ToolStripMenuItem miDelete;
         private System.Windows.Forms.ToolStripMenuItem tsmiAddItemPool;
         private System.Windows.Forms.ToolStripMenuItem newItemPoolToolStripMenuItem;
-<<<<<<< HEAD
         private System.Windows.Forms.ToolStripMenuItem tsmiAddAttributePool;
-=======
         private System.Windows.Forms.ToolStripMenuItem undoToolStripMenuItem;
->>>>>>> 175c3e7d
     }
 }
