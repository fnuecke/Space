--- conflicted
+++ resolved
@@ -89,6 +89,10 @@
       <SubType>Component</SubType>
     </Compile>
     <Compile Include="GraphicsDeviceService.cs" />
+    <Compile Include="ItemPoolDataDialog.cs">
+      <SubType>Form</SubType>
+    </Compile>
+    <Compile Include="ItemPoolEditor.cs" />
     <Compile Include="TextureContentManager.cs" />
     <Compile Include="PlanetEditor.cs" />
     <Compile Include="DataEditor.cs">
@@ -121,12 +125,9 @@
       <DependentUpon>ItemInfoDialog.cs</DependentUpon>
     </Compile>
     <Compile Include="ItemInfoEditor.cs" />
-<<<<<<< HEAD
+    <Compile Include="ServiceContainer.cs" />
     <Compile Include="ItemPoolManager.cs" />
-=======
-    <Compile Include="ServiceContainer.cs" />
     <Compile Include="SunEditor.cs" />
->>>>>>> 3eabf2f9
     <Compile Include="TextureAssetDialog.cs">
       <SubType>Form</SubType>
     </Compile>
