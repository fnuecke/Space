﻿<?xml version="1.0" encoding="utf-8"?>
<Project ToolsVersion="4.0" DefaultTargets="Build" xmlns="http://schemas.microsoft.com/developer/msbuild/2003">
  <PropertyGroup>
    <Configuration Condition=" '$(Configuration)' == '' ">Debug</Configuration>
    <Platform Condition=" '$(Platform)' == '' ">x86</Platform>
    <ProductVersion>8.0.30703</ProductVersion>
    <SchemaVersion>2.0</SchemaVersion>
    <ProjectGuid>{2E360953-EA52-4E82-80DF-9565A3550A98}</ProjectGuid>
    <OutputType>WinExe</OutputType>
    <AppDesignerFolder>Properties</AppDesignerFolder>
    <RootNamespace>Space.Tools.DataEditor</RootNamespace>
    <AssemblyName>Space.Tools.DataEditor</AssemblyName>
    <TargetFrameworkVersion>v4.0</TargetFrameworkVersion>
    <TargetFrameworkProfile>
    </TargetFrameworkProfile>
    <FileAlignment>512</FileAlignment>
  </PropertyGroup>
  <PropertyGroup Condition=" '$(Configuration)|$(Platform)' == 'Debug|x86' ">
    <PlatformTarget>x86</PlatformTarget>
    <DebugSymbols>true</DebugSymbols>
    <DebugType>full</DebugType>
    <Optimize>false</Optimize>
    <OutputPath>bin\Debug\</OutputPath>
    <DefineConstants>DEBUG;TRACE</DefineConstants>
    <ErrorReport>prompt</ErrorReport>
    <WarningLevel>4</WarningLevel>
    <AllowUnsafeBlocks>false</AllowUnsafeBlocks>
  </PropertyGroup>
  <PropertyGroup Condition=" '$(Configuration)|$(Platform)' == 'Release|x86' ">
    <PlatformTarget>x86</PlatformTarget>
    <DebugType>pdbonly</DebugType>
    <Optimize>true</Optimize>
    <OutputPath>bin\Release\</OutputPath>
    <DefineConstants>TRACE</DefineConstants>
    <ErrorReport>prompt</ErrorReport>
    <WarningLevel>4</WarningLevel>
    <AllowUnsafeBlocks>false</AllowUnsafeBlocks>
  </PropertyGroup>
  <ItemGroup>
    <Reference Include="Engine.FarMath, Version=1.0.0.0, Culture=neutral, processorArchitecture=x86" />
    <Reference Include="Microsoft.WindowsAPICodePack">
      <HintPath>.\Microsoft.WindowsAPICodePack.dll</HintPath>
    </Reference>
    <Reference Include="Microsoft.WindowsAPICodePack.ExtendedLinguisticServices">
      <HintPath>.\Microsoft.WindowsAPICodePack.ExtendedLinguisticServices.dll</HintPath>
    </Reference>
    <Reference Include="Microsoft.WindowsAPICodePack.Sensors">
      <HintPath>.\Microsoft.WindowsAPICodePack.Sensors.dll</HintPath>
    </Reference>
    <Reference Include="Microsoft.WindowsAPICodePack.Shell">
      <HintPath>.\Microsoft.WindowsAPICodePack.Shell.dll</HintPath>
    </Reference>
    <Reference Include="Microsoft.WindowsAPICodePack.ShellExtensions">
      <HintPath>.\Microsoft.WindowsAPICodePack.ShellExtensions.dll</HintPath>
    </Reference>
    <Reference Include="Microsoft.Xna.Framework, Version=4.0.0.0, Culture=neutral, PublicKeyToken=842cf8be1de50553, processorArchitecture=x86" />
    <Reference Include="Microsoft.Xna.Framework.Content.Pipeline, Version=4.0.0.0, Culture=neutral, PublicKeyToken=842cf8be1de50553, processorArchitecture=x86" />
    <Reference Include="Microsoft.Xna.Framework.Content.Pipeline.TextureImporter, Version=4.0.0.0, Culture=neutral, PublicKeyToken=842cf8be1de50553, processorArchitecture=x86" />
    <Reference Include="Microsoft.Xna.Framework.Content.Pipeline.XImporter, Version=4.0.0.0, Culture=neutral, PublicKeyToken=842cf8be1de50553, processorArchitecture=x86" />
    <Reference Include="Microsoft.Xna.Framework.Graphics, Version=4.0.0.0, Culture=neutral, PublicKeyToken=842cf8be1de50553, processorArchitecture=x86" />
    <Reference Include="PresentationCore" />
    <Reference Include="PresentationFramework" />
    <Reference Include="ProjectMercury, Version=3.1.0.0, Culture=neutral, processorArchitecture=x86" />
    <Reference Include="SlimDX.DirectInput, Version=4.0.10.43, Culture=neutral, PublicKeyToken=96bb577564343f16, processorArchitecture=x86" />
    <Reference Include="System" />
    <Reference Include="System.Core" />
    <Reference Include="System.Data" />
    <Reference Include="System.Design" />
    <Reference Include="System.Drawing" />
    <Reference Include="System.Drawing.Design" />
    <Reference Include="System.Windows.Forms" />
    <Reference Include="System.Xaml" />
    <Reference Include="System.Xml" />
    <Reference Include="System.Xml.Linq" />
    <Reference Include="WindowsBase" />
  </ItemGroup>
  <ItemGroup>
    <Compile Include="AddFactoryDialog.cs">
      <SubType>Form</SubType>
    </Compile>
    <Compile Include="AddFactoryDialog.Designer.cs">
      <DependentUpon>AddFactoryDialog.cs</DependentUpon>
    </Compile>
    <Compile Include="ProjectilePreviewControl.cs">
      <SubType>Component</SubType>
    </Compile>
    <Compile Include="DataEditorPreviews.cs">
      <SubType>Form</SubType>
    </Compile>
    <Compile Include="DialogEditorIssues.cs">
      <SubType>Form</SubType>
    </Compile>
    <Compile Include="SunPreviewControl.cs">
      <SubType>Component</SubType>
    </Compile>
    <Compile Include="EffectAssetDialog.cs">
      <SubType>Form</SubType>
    </Compile>
    <Compile Include="EffectAssetDialog.Designer.cs">
      <DependentUpon>EffectAssetDialog.cs</DependentUpon>
    </Compile>
    <Compile Include="EffectAssetEditor.cs" />
    <Compile Include="EffectPreviewControl.cs">
      <SubType>Component</SubType>
    </Compile>
    <Compile Include="ContentProjectManager.cs" />
    <Compile Include="GraphicsDeviceControl.cs">
      <SubType>Component</SubType>
    </Compile>
    <Compile Include="GraphicsDeviceService.cs" />
<<<<<<< HEAD
    <Compile Include="ItemPoolDataDialog.cs">
      <SubType>Form</SubType>
    </Compile>
    <Compile Include="ItemPoolEditor.cs" />
    <Compile Include="TextureContentManager.cs" />
=======
    <Compile Include="PlanetPreviewControl.cs">
      <SubType>Component</SubType>
    </Compile>
    <Compile Include="PlainContentManager.cs" />
>>>>>>> 1aad3da7
    <Compile Include="PlanetEditor.cs" />
    <Compile Include="DataEditor.cs">
      <SubType>Form</SubType>
    </Compile>
    <Compile Include="DataEditor.Designer.cs">
      <DependentUpon>DataEditor.cs</DependentUpon>
    </Compile>
    <Compile Include="DataEditorLogic.cs">
      <SubType>Form</SubType>
    </Compile>
    <Compile Include="DataEditorSettingsDialog.cs">
      <SubType>Form</SubType>
    </Compile>
    <Compile Include="DataEditorSettingsDialog.Designer.cs">
      <DependentUpon>DataEditorSettingsDialog.cs</DependentUpon>
    </Compile>
    <Compile Include="ContentProjectEditor.cs" />
    <Compile Include="DataEditorSettingsProxy.cs" />
    <Compile Include="FactoryManager.cs" />
    <Compile Include="Images.Designer.cs">
      <AutoGen>True</AutoGen>
      <DesignTime>True</DesignTime>
      <DependentUpon>Images.resx</DependentUpon>
    </Compile>
    <Compile Include="ItemInfoDialog.cs">
      <SubType>Form</SubType>
    </Compile>
    <Compile Include="ItemInfoDialog.Designer.cs">
      <DependentUpon>ItemInfoDialog.cs</DependentUpon>
    </Compile>
    <Compile Include="ItemInfoEditor.cs" />
    <Compile Include="ServiceContainer.cs" />
    <Compile Include="ItemPoolManager.cs" />
    <Compile Include="SunEditor.cs" />
    <Compile Include="TextureAssetDialog.cs">
      <SubType>Form</SubType>
    </Compile>
    <Compile Include="TextureAssetDialog.Designer.cs">
      <DependentUpon>TextureAssetDialog.cs</DependentUpon>
    </Compile>
    <Compile Include="TextureAssetEditor.cs" />
    <Compile Include="Program.cs" />
    <Compile Include="Properties\AssemblyInfo.cs" />
    <Compile Include="DataEditorSettings.Designer.cs">
      <AutoGen>True</AutoGen>
      <DesignTimeSharedInput>True</DesignTimeSharedInput>
      <DependentUpon>DataEditorSettings.settings</DependentUpon>
    </Compile>
    <Compile Include="XnaColorEditor.cs" />
    <EmbeddedResource Include="AddFactoryDialog.resx">
      <DependentUpon>AddFactoryDialog.cs</DependentUpon>
    </EmbeddedResource>
    <EmbeddedResource Include="EffectAssetDialog.resx">
      <DependentUpon>EffectAssetDialog.cs</DependentUpon>
    </EmbeddedResource>
    <EmbeddedResource Include="DataEditor.resx">
      <DependentUpon>DataEditor.cs</DependentUpon>
    </EmbeddedResource>
    <EmbeddedResource Include="DataEditorSettingsDialog.resx">
      <DependentUpon>DataEditorSettingsDialog.cs</DependentUpon>
    </EmbeddedResource>
    <EmbeddedResource Include="Images.resx">
      <Generator>ResXFileCodeGenerator</Generator>
      <LastGenOutput>Images.Designer.cs</LastGenOutput>
    </EmbeddedResource>
    <EmbeddedResource Include="ItemInfoDialog.resx">
      <DependentUpon>ItemInfoDialog.cs</DependentUpon>
    </EmbeddedResource>
    <EmbeddedResource Include="TextureAssetDialog.resx">
      <DependentUpon>TextureAssetDialog.cs</DependentUpon>
    </EmbeddedResource>
    <EmbeddedResource Include="Properties\Resources.resx">
      <Generator>ResXFileCodeGenerator</Generator>
      <LastGenOutput>Resources.Designer.cs</LastGenOutput>
      <SubType>Designer</SubType>
    </EmbeddedResource>
    <Compile Include="Properties\Resources.Designer.cs">
      <AutoGen>True</AutoGen>
      <DependentUpon>Resources.resx</DependentUpon>
      <DesignTime>True</DesignTime>
    </Compile>
    <None Include="app.config" />
    <None Include="Properties\Settings.settings">
      <Generator>SettingsSingleFileGenerator</Generator>
      <LastGenOutput>Settings.Designer.cs</LastGenOutput>
    </None>
    <Compile Include="Properties\Settings.Designer.cs">
      <AutoGen>True</AutoGen>
      <DependentUpon>Settings.settings</DependentUpon>
      <DesignTimeSharedInput>True</DesignTimeSharedInput>
    </Compile>
    <None Include="DataEditorSettings.settings">
      <Generator>SettingsSingleFileGenerator</Generator>
      <LastGenOutput>DataEditorSettings.Designer.cs</LastGenOutput>
    </None>
  </ItemGroup>
  <ItemGroup>
    <None Include="Resources\saveHS.png" />
    <None Include="Resources\OpenFile.png" />
  </ItemGroup>
  <ItemGroup>
    <ProjectReference Include="..\EngineComponentSystemRPG\Engine.ComponentSystem.RPG.csproj">
      <Project>{7F3C5E7C-F720-4EBD-9B93-1759A2F79E53}</Project>
      <Name>Engine.ComponentSystem.RPG</Name>
    </ProjectReference>
    <ProjectReference Include="..\EngineComponentSystem\Engine.ComponentSystem.csproj">
      <Project>{C82769BC-E5C6-4382-8AFE-3648C6B8627B}</Project>
      <Name>Engine.ComponentSystem</Name>
    </ProjectReference>
    <ProjectReference Include="..\EngineGraphics\Engine.Graphics.csproj">
      <Project>{127107EB-BE90-41C5-BB86-E01138135F56}</Project>
      <Name>Engine.Graphics</Name>
    </ProjectReference>
    <ProjectReference Include="..\EngineMath\Engine.Math.csproj">
      <Project>{A20DF43A-1130-4998-A214-2F4737BA21D0}</Project>
      <Name>Engine.Math</Name>
    </ProjectReference>
    <ProjectReference Include="..\EngineRandom\Engine.Random.csproj">
      <Project>{ABEE1E15-1CDA-4BD1-B37B-3500D27A8A7E}</Project>
      <Name>Engine.Random</Name>
    </ProjectReference>
    <ProjectReference Include="..\EngineSerialization\Engine.Serialization.csproj">
      <Project>{74CF9DE0-C8A6-4BDB-8262-8B80ADB6FAD3}</Project>
      <Name>Engine.Serialization</Name>
    </ProjectReference>
    <ProjectReference Include="..\EngineUtil\Engine.Util.csproj">
      <Project>{970BC7CC-D816-48C3-B61B-1897C58C7A97}</Project>
      <Name>Engine.Util</Name>
    </ProjectReference>
    <ProjectReference Include="..\EngineWriters\Engine.Serialization.Writers.csproj">
      <Project>{B40055F1-158F-4C54-BC3F-D269ABB941FD}</Project>
      <Name>Engine.Serialization.Writers</Name>
    </ProjectReference>
    <ProjectReference Include="..\SpaceBase\Space.Base.csproj">
      <Project>{9D15628C-635B-495D-A06A-899DE5ED3035}</Project>
      <Name>Space.Base</Name>
    </ProjectReference>
    <ProjectReference Include="..\SpaceComponentSystem\Space.ComponentSystem.csproj">
      <Project>{19B0BD60-0104-4E8E-9D43-A6A7F182E649}</Project>
      <Name>Space.ComponentSystem</Name>
    </ProjectReference>
    <ProjectReference Include="..\SpaceWriters\Space.Serialization.csproj">
      <Project>{2AD492EE-80E6-45ED-BC8D-9CEE9DF5B96C}</Project>
      <Name>Space.Serialization</Name>
    </ProjectReference>
  </ItemGroup>
  <ItemGroup>
    <None Include="Resources\075b_UpFolder_16x16_72.png" />
    <None Include="Resources\327_Options_16x16_72.png" />
    <None Include="Resources\077_AddFile_16x16_72.png" />
    <None Include="Resources\305_Close_16x16_72.png" />
    <None Include="Resources\1385_Disable_16x16_72.png" />
    <None Include="Resources\DeleteHS.png" />
    <Content Include="Resources\mountpoint_armor.png" />
    <Content Include="Resources\mountpoint_fuselage.png" />
    <Content Include="Resources\mountpoint_reactor.png" />
    <Content Include="Resources\mountpoint_sensor.png" />
    <Content Include="Resources\mountpoint_shield.png" />
    <Content Include="Resources\mountpoint_thruster.png" />
    <Content Include="Resources\mountpoint_weapon.png" />
    <Content Include="Resources\mountpoint_wing.png" />
  </ItemGroup>
  <Import Project="$(MSBuildToolsPath)\Microsoft.CSharp.targets" />
  <!-- To modify your build process, add your task inside one of the targets below and uncomment it. 
       Other similar extension points exist, see Microsoft.Common.targets.
  <Target Name="BeforeBuild">
  </Target>
  <Target Name="AfterBuild">
  </Target>
  -->
</Project><|MERGE_RESOLUTION|>--- conflicted
+++ resolved
@@ -108,18 +108,15 @@
       <SubType>Component</SubType>
     </Compile>
     <Compile Include="GraphicsDeviceService.cs" />
-<<<<<<< HEAD
     <Compile Include="ItemPoolDataDialog.cs">
       <SubType>Form</SubType>
     </Compile>
     <Compile Include="ItemPoolEditor.cs" />
     <Compile Include="TextureContentManager.cs" />
-=======
     <Compile Include="PlanetPreviewControl.cs">
       <SubType>Component</SubType>
     </Compile>
     <Compile Include="PlainContentManager.cs" />
->>>>>>> 1aad3da7
     <Compile Include="PlanetEditor.cs" />
     <Compile Include="DataEditor.cs">
       <SubType>Form</SubType>
