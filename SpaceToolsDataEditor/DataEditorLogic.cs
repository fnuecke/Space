--- conflicted
+++ resolved
@@ -29,15 +29,11 @@
             ItemPoolManager.ItemPoolRemoved += HandleItemPoolRemoved;
             ItemPoolManager.ItemPoolNameChanged += HandleItemPoolNameChanged;
             ItemPoolManager.ItemPoolCleared += HandleCleared;
-<<<<<<< HEAD
-
             AttributePoolManager.AttributePoolAdded += HandleAttributePoolAdded;
             AttributePoolManager.AttributePoolRemoved += HandleAttributePoolRemoved;
             AttributePoolManager.AttributePoolNameChanged += HandleAttributePoolNameChanged;
             AttributePoolManager.AttributePoolCleared += HandleCleared;
 
-=======
->>>>>>> 175c3e7d
         }
 
         /// <summary>
@@ -233,140 +229,6 @@
             ScanForIssues();
         }
 
-<<<<<<< HEAD
-        private void HandlePropertyValueChanged(object o, PropertyValueChangedEventArgs args)
-        {
-            if (pgProperties.SelectedObject is IFactory)
-            {
-                var factory = (IFactory)pgProperties.SelectedObject;
-                // See if what we changed is the name of the factory.
-                if (ReferenceEquals(args.ChangedItem.PropertyDescriptor, TypeDescriptor.GetProperties(factory)["Name"]))
-                {
-                    // Yes, get old and new value.
-                    var oldName = args.OldValue as string;
-                    var newName = args.ChangedItem.Value as string;
-                    // Adjust factory manager layout, this will throw as necessary.
-                    tvData.BeginUpdate();
-                    try
-                    {
-                        FactoryManager.Rename(oldName, newName);
-                        tvData.EndUpdate();
-
-                        SelectFactory(factory);
-                        SelectProperty("Name");
-
-                        // Do a full scan as this factory may have been referenced somewhere.
-                        ScanForIssues();
-                    }
-                    catch (ArgumentException ex)
-                    {
-                        tvData.EndUpdate();
-
-                        // Tell the user why.
-                        MessageBox.Show(this, ex.Message, "Error", MessageBoxButtons.OK, MessageBoxIcon.Error);
-                    }
-                }
-                else
-                {
-                    // Rescan for issues related to this property.
-                    if (args.ChangedItem.PropertyDescriptor == null || args.ChangedItem.PropertyDescriptor.Attributes[typeof(TriggersFullValidationAttribute)] != null)
-                    {
-                        ScanForIssues();
-                    }
-                    else
-                    {
-                        ScanForIssues(factory);
-                    }
-                }
-            }
-            else if(pgProperties.SelectedObject is ItemPool)
-            {
-                var itemPool = (ItemPool) pgProperties.SelectedObject;
-                if(ReferenceEquals(args.ChangedItem.PropertyDescriptor, TypeDescriptor.GetProperties(itemPool)["Name"]))
-                {
-                    // Yes, get old and new value.
-                    var oldName = args.OldValue as string;
-                    var newName = args.ChangedItem.Value as string;
-                    // Adjust item pool manager layout, this will throw as necessary.
-                    tvData.BeginUpdate();
-                    try
-                    {
-                        ItemPoolManager.Rename(oldName, newName);
-                        tvData.EndUpdate();
-
-                        SelectItemPool(itemPool);
-                        SelectProperty("Name");
-
-                        // Do a full scan as this factory may have been referenced somewhere.
-                        ScanForIssues();
-                    }
-                    catch (ArgumentException ex)
-                    {
-                        tvData.EndUpdate();
-
-                        // Tell the user why.
-                        MessageBox.Show(ex.Message, "Error", MessageBoxButtons.OK, MessageBoxIcon.Error);
-                    }
-                }
-                else
-                {
-                    // Rescan of issues related to this property.
-                    if (args.ChangedItem.PropertyDescriptor == null || args.ChangedItem.PropertyDescriptor.Attributes[typeof(TriggersFullValidationAttribute)] != null)
-                    {
-                        ScanForIssues();
-                    }
-                    else
-                    {
-                        ScanForIssues(itemPool);
-                    }
-                }
-            }
-            else if (pgProperties.SelectedObject is AttributePool)
-            {
-                var attributePool = (AttributePool)pgProperties.SelectedObject;
-                if (ReferenceEquals(args.ChangedItem.PropertyDescriptor, TypeDescriptor.GetProperties(attributePool)["Name"]))
-                {
-                    // Yes, get old and new value.
-                    var oldName = args.OldValue as string;
-                    var newName = args.ChangedItem.Value as string;
-                    // Adjust item pool manager layout, this will throw as necessary.
-                    tvData.BeginUpdate();
-                    try
-                    {
-                        AttributePoolManager.Rename(oldName, newName);
-                        tvData.EndUpdate();
-
-                        SelectAttributePool(attributePool);
-                        SelectProperty("Name");
-
-                        // Do a full scan as this factory may have been referenced somewhere.
-                        ScanForIssues();
-                    }
-                    catch (ArgumentException ex)
-                    {
-                        tvData.EndUpdate();
-
-                        // Tell the user why.
-                        MessageBox.Show(ex.Message, "Error", MessageBoxButtons.OK, MessageBoxIcon.Error);
-                    }
-                }
-                else
-                {
-                    // Rescan of issues related to this property.
-                    if (args.ChangedItem.PropertyDescriptor == null || args.ChangedItem.PropertyDescriptor.Attributes[typeof(TriggersFullValidationAttribute)] != null)
-                    {
-                        ScanForIssues();
-                    }
-                    else
-                    {
-                        ScanForIssues(attributePool);
-                    }
-                }
-            }
-        }
-
-=======
->>>>>>> 175c3e7d
         #endregion
 
         #region Selection
