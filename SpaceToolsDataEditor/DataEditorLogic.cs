﻿using System;
using System.ComponentModel;
using System.Windows;
using System.Windows.Forms;
using Space.ComponentSystem.Factories;

namespace Space.Tools.DataEditor
{
    public sealed partial class DataEditor
    {
        /// <summary>
        /// Initializes the factory type dictionary (creates list for each known factory type).
        /// </summary>
        private void InitializeLogic()
        {
            tvData.Sorted = true;

            // Rescan for issues when a property changes.
            pgProperties.PropertyValueChanged += HandlePropertyValueChanged;

            FactoryManager.FactoryAdded += HandleFactoryAdded;
            FactoryManager.FactoryRemoved += HandleFactoryRemoved;
            FactoryManager.FactoriesCleared += HandleFactoriesCleared;
            FactoryManager.FactoryNameChanged += HandleFactoryNameChanged;

            ItemPoolManager.ItemPoolAdded += HandleItemPoolAdded;
            ItemPoolManager.ItemPoolRemoved += HandleItemPoolRemoved;
            ItemPoolManager.ItemPoolCleared += HandleItemPoolCleared;
            ItemPoolManager.ItemPoolNameChanged += HandleFactoryNameChanged;

        }

        private void HandleFactoryAdded(IFactory factory)
        {
            foreach (var match in tvData.Nodes.Find(factory.GetType().Name, true))
            {
                if (IsFactory(match))
                {
                    match.Nodes.Add(factory.Name, factory.Name);
                }
            }

            // Validate that factory.
            ScanForIssues(factory);
        }

        private void HandleFactoryRemoved(IFactory factory)
        {
            foreach (var match in tvData.Nodes.Find(factory.Name, true))
            {
                if (IsFactory(match.Parent))
                {
                    match.Remove();
                    break;
                }
            }

            // See if this causes us any trouble.
            ScanForIssues();
        }

        private void HandleItemPoolRemoved(ItemPool itemPool)
        {
            var node = tvData.Nodes.Find(itemPool.Name, true);
            if (node.Length > 0)
            {
                node[0].Remove();
            }

            // See if this causes us any trouble.
          //  ScanForIssues();
        }
        private void HandleFactoriesCleared()
        {
            tvData.BeginUpdate();
            tvData.Nodes.Clear();
            // Create base type nodes in tree.
            foreach (var type in FactoryManager.GetFactoryTypes())
            {
                if (type.BaseType != null && type.BaseType != typeof(object))
                {
                    if (!tvData.Nodes.ContainsKey(type.BaseType.Name))
                    {
                        tvData.Nodes.Add(type.BaseType.Name, CleanFactoryName(type.BaseType));
                    }
                    tvData.Nodes[type.BaseType.Name].Nodes.Add(type.Name, CleanFactoryName(type));
                }
                else
                {
                    tvData.Nodes.Add(type.Name, CleanFactoryName(type));
                }
            }
<<<<<<< HEAD

=======
            tvData.Nodes.Add(typeof(ItemPool).Name, typeof(ItemPool).Name);
>>>>>>> b8e7231b
            tvData.EndUpdate();

            // No factories means less issues! Rescan anyway, because some settings might be bad.
            ScanForIssues();
        }

        private void HandleItemPoolCleared()
        {
            tvData.BeginUpdate();
            tvData.Nodes.Add("ItemPool", "Item Pool");
            tvData.EndUpdate();
        }
        private void HandleFactoryNameChanged(string oldName, string newName)
        {
            foreach (var match in tvData.Nodes.Find(oldName, true))
            {
                if (IsFactory(match.Parent))
                {
                    match.Parent.Nodes.Add(newName, newName);
                    match.Remove();
                    break;
                }
            }
        }

        private void HandleItemPoolAdded(ItemPool pool)
        {
            foreach (var match in tvData.Nodes.Find(typeof(ItemPool).Name, true))
            {
                if (IsItemPool(match))
                {
                    match.Nodes.Add(pool.Name, pool.Name);
                    break;
                }
            }

            // Validate that factory.
            //  ScanForIssues(pool);TODO
        }
        private void HandlePropertyValueChanged(object o, PropertyValueChangedEventArgs args)
        {
            if (pgProperties.SelectedObject is IFactory)
            {
                var factory = (IFactory)pgProperties.SelectedObject;
                // See if what we changed is the name of the factory.
                if (ReferenceEquals(args.ChangedItem.PropertyDescriptor, TypeDescriptor.GetProperties(factory)["Name"]))
                {
                    // Yes, get old and ned value.
                    var oldName = args.OldValue as string;
                    var newName = args.ChangedItem.Value as string;
                    // Adjust factory manager layout, this will throw as necessary.
                    tvData.BeginUpdate();
                    try
                    {
                        FactoryManager.Rename(oldName, newName);
                        tvData.EndUpdate();

                        SelectFactory(newName);
                        SelectProperty("Name");

                        // Do a full scan as this factory may have been referenced somewhere.
                        ScanForIssues();
                    }
                    catch (ArgumentException ex)
                    {
                        tvData.EndUpdate();

                        // Failed renaming, revert to old name.
                        factory.Name = oldName;

                        // Tell the user why.
                        System.Windows.MessageBox.Show(ex.Message, "Error", MessageBoxButton.OK, MessageBoxImage.Error);
                    }
                }
                else
                {
                    // Rescan for issues related to this property.
                    if (args.ChangedItem.PropertyDescriptor == null || args.ChangedItem.PropertyDescriptor.Attributes[typeof(TriggersFullValidationAttribute)] != null)
                    {
                        ScanForIssues();
                    }
                    else
                    {
                        ScanForIssues(factory);
                    }
                }
            }
            else if(pgProperties.SelectedObject is ItemPool)
            {
                var itemPool = (ItemPool) pgProperties.SelectedObject;
                if(ReferenceEquals(args.ChangedItem.PropertyDescriptor,TypeDescriptor.GetProperties(itemPool)["Name"]))
                {
                    // Yes, get old and ned value.
                    var oldName = args.OldValue as string;
                    var newName = args.ChangedItem.Value as string;
                    // Adjust factory manager layout, this will throw as necessary.
                    tvData.BeginUpdate();
                    try
                    {
                        ItemPoolManager.Rename(oldName, newName);
                        tvData.EndUpdate();

                        SelectItemPool(newName);
                        SelectProperty("Name");

                        // Do a full scan as this factory may have been referenced somewhere.
                        ScanForIssues();
                    }
                    catch (ArgumentException ex)
                    {
                        tvData.EndUpdate();

                        // Failed renaming, revert to old name.
                        itemPool.Name = oldName;

                        // Tell the user why.
                        System.Windows.MessageBox.Show(ex.Message, "Error", MessageBoxButton.OK, MessageBoxImage.Error);
                    }
                }
            }
        }

        private static bool IsFactory(TreeNode match)
        {
            return match != null && typeof(IFactory).IsAssignableFrom(Type.GetType(typeof(IFactory).Namespace + "." + match.Name + ", " + typeof(IFactory).Assembly));
        }

        private static bool IsItemPool(TreeNode match)
        {
            return match != null && typeof(ItemPool).IsAssignableFrom(Type.GetType(typeof(ItemPool).Namespace + "." + match.Name + ", " + typeof(ItemPool).Assembly));
        }

        /// <summary>
        /// Cleans the name of the factory type by stripping the 'Factory' postfix
        /// if it exists.
        /// </summary>
        /// <param name="type">The type of the factory.</param>
        /// <returns>The cleaned factory name.</returns>
        private static string CleanFactoryName(Type type)
        {
            return type.Name.EndsWith("Factory", StringComparison.InvariantCulture)
                       ? type.Name.Substring(0, type.Name.Length - "Factory".Length)
                       : type.Name;
        }

        /// <summary>
        /// Loads all factories found at the specified path.
        /// </summary>
        /// <param name="path">The path.</param>
        private void LoadFactories(string path)
        {
            tvData.BeginUpdate();
            FactoryManager.Load(path);
            ItemPoolManager.Load(path);
            tvData.EndUpdate();

            ScanForIssues();
        }

        /// <summary>
        /// Selects the factory in our property grid if it exists, else selects
        /// nothing (clears property grid).
        /// </summary>
        /// <param name="name">The name of the factory.</param>
        private bool SelectFactory(string name)
        {
            pgProperties.SelectedObject = null;
            //tvData.SelectedNode = null;
            var factory = FactoryManager.GetFactory(name);
            if (factory != null)
            {
                pgProperties.SelectedObject = factory;
                var nodes = tvData.Nodes.Find(name, true);
                if (nodes.Length > 0)
                {
                    foreach (var match in nodes)
                    {
                        if (typeof(IFactory).IsAssignableFrom(Type.GetType(typeof(IFactory).Namespace + "." + match.Parent.Name + ", " + typeof(IFactory).Assembly)))
                        {
                            tvData.SelectedNode = match;
                        }
                    }
                }
                return true;
            }
            return false;
        }

        /// <summary>
        /// Selects the Itempool in our property grid if it exists, else selects
        /// nothing (clears property grid).
        /// </summary>
        /// <param name="name">The name of the factory.</param>
        private bool SelectItemPool(string name)
        {
            pgProperties.SelectedObject = null;
            //tvData.SelectedNode = null;
            var factory = ItemPoolManager.GetItemPool(name);
            if (factory != null)
            {
                pgProperties.SelectedObject = factory;
                var node = tvData.Nodes.Find(name, true);
                if (node.Length > 0)
                {
                    tvData.SelectedNode = node[0];
                }
                return true;
            }
            return false;
        }
    }
}<|MERGE_RESOLUTION|>--- conflicted
+++ resolved
@@ -90,11 +90,7 @@
                     tvData.Nodes.Add(type.Name, CleanFactoryName(type));
                 }
             }
-<<<<<<< HEAD
-
-=======
-            tvData.Nodes.Add(typeof(ItemPool).Name, typeof(ItemPool).Name);
->>>>>>> b8e7231b
+
             tvData.EndUpdate();
 
             // No factories means less issues! Rescan anyway, because some settings might be bad.
@@ -104,7 +100,7 @@
         private void HandleItemPoolCleared()
         {
             tvData.BeginUpdate();
-            tvData.Nodes.Add("ItemPool", "Item Pool");
+            tvData.Nodes.Add(typeof(ItemPool).Name, typeof(ItemPool).Name);
             tvData.EndUpdate();
         }
         private void HandleFactoryNameChanged(string oldName, string newName)
@@ -119,7 +115,6 @@
                 }
             }
         }
-
         private void HandleItemPoolAdded(ItemPool pool)
         {
             foreach (var match in tvData.Nodes.Find(typeof(ItemPool).Name, true))
@@ -134,6 +129,7 @@
             // Validate that factory.
             //  ScanForIssues(pool);TODO
         }
+
         private void HandlePropertyValueChanged(object o, PropertyValueChangedEventArgs args)
         {
             if (pgProperties.SelectedObject is IFactory)
