﻿<?xml version="1.0" encoding="utf-8"?>
<Project DefaultTargets="Build" ToolsVersion="4.0" xmlns="http://schemas.microsoft.com/developer/msbuild/2003">
  <PropertyGroup>
    <ProjectGuid>{B5511E78-2327-4247-BBB9-6AE131AC218E}</ProjectGuid>
    <ProjectTypeGuids>{6D335F3A-9D43-41b4-9D22-F6F17C4BE596};{FAE04EC0-301F-11D3-BF4B-00C04F79EFBC}</ProjectTypeGuids>
    <Configuration Condition=" '$(Configuration)' == '' ">Debug</Configuration>
    <Platform Condition=" '$(Platform)' == '' ">x86</Platform>
    <OutputType>Library</OutputType>
    <AppDesignerFolder>Properties</AppDesignerFolder>
    <RootNamespace>Engine.ComponentSystem.Common</RootNamespace>
    <AssemblyName>Engine.ComponentSystem.Common</AssemblyName>
    <TargetFrameworkVersion>v4.0</TargetFrameworkVersion>
    <TargetFrameworkProfile>Client</TargetFrameworkProfile>
    <XnaFrameworkVersion>v4.0</XnaFrameworkVersion>
    <XnaPlatform>Windows</XnaPlatform>
    <XnaProfile>Reach</XnaProfile>
    <XnaCrossPlatformGroupID>d5a729ff-ec76-421b-a486-ed887937b15f</XnaCrossPlatformGroupID>
    <XnaOutputType>Library</XnaOutputType>
  </PropertyGroup>
  <PropertyGroup Condition=" '$(Configuration)|$(Platform)' == 'Debug|x86' ">
    <DebugSymbols>true</DebugSymbols>
    <DebugType>full</DebugType>
    <Optimize>false</Optimize>
    <OutputPath>bin\x86\Debug</OutputPath>
    <DefineConstants>DEBUG;TRACE;WINDOWS</DefineConstants>
    <ErrorReport>prompt</ErrorReport>
    <WarningLevel>4</WarningLevel>
    <NoStdLib>true</NoStdLib>
    <UseVSHostingProcess>false</UseVSHostingProcess>
    <PlatformTarget>x86</PlatformTarget>
    <XnaCompressContent>false</XnaCompressContent>
  </PropertyGroup>
  <PropertyGroup Condition=" '$(Configuration)|$(Platform)' == 'Release|x86' ">
    <DebugType>pdbonly</DebugType>
    <Optimize>true</Optimize>
    <OutputPath>bin\x86\Release</OutputPath>
    <DefineConstants>TRACE;WINDOWS</DefineConstants>
    <ErrorReport>prompt</ErrorReport>
    <WarningLevel>4</WarningLevel>
    <NoStdLib>true</NoStdLib>
    <UseVSHostingProcess>false</UseVSHostingProcess>
    <PlatformTarget>x86</PlatformTarget>
    <XnaCompressContent>true</XnaCompressContent>
  </PropertyGroup>
  <ItemGroup>
    <Reference Include="Microsoft.Xna.Framework, Version=4.0.0.0, Culture=neutral, PublicKeyToken=842cf8be1de50553, processorArchitecture=x86">
      <Private>False</Private>
    </Reference>
    <Reference Include="Microsoft.Xna.Framework.Graphics, Version=4.0.0.0, Culture=neutral, PublicKeyToken=842cf8be1de50553, processorArchitecture=x86">
      <Private>False</Private>
    </Reference>
    <Reference Include="Microsoft.Xna.Framework.Xact, Version=4.0.0.0, Culture=neutral, PublicKeyToken=842cf8be1de50553, processorArchitecture=x86">
      <Private>False</Private>
    </Reference>
    <Reference Include="mscorlib">
      <Private>False</Private>
    </Reference>
    <Reference Include="System">
      <Private>False</Private>
    </Reference>
    <Reference Include="System.Core">
      <RequiredTargetFramework>4.0</RequiredTargetFramework>
      <Private>False</Private>
    </Reference>
  </ItemGroup>
  <ItemGroup>
    <Compile Include="Components\Acceleration.cs" />
    <Compile Include="Components\Avatar.cs" />
    <Compile Include="Components\Collidable.cs" />
    <Compile Include="Components\CollidableBox.cs" />
    <Compile Include="Components\CollidableSphere.cs" />
    <Compile Include="Components\EllipsePath.cs" />
    <Compile Include="Components\Expiration.cs" />
    <Compile Include="Components\Friction.cs" />
<<<<<<< HEAD
    <Compile Include="Messages\UpdateCollision.cs" />
=======
    <Compile Include="IInformation.cs" />
>>>>>>> d4e05048
    <Compile Include="Systems\GraphicsDeviceSystem.cs" />
    <Compile Include="Components\Index.cs" />
    <Compile Include="Components\Intersection.cs" />
    <Compile Include="Components\Owner.cs" />
    <Compile Include="Components\Parallax.cs" />
    <Compile Include="Components\Sound.cs" />
    <Compile Include="Components\Spin.cs" />
    <Compile Include="Components\TextureRenderer.cs" />
    <Compile Include="Components\Transform.cs" />
    <Compile Include="Components\Velocity.cs" />
    <Compile Include="Messages\EndCollision.cs" />
    <Compile Include="Messages\GraphicsDeviceCreated.cs" />
    <Compile Include="Messages\GraphicsDeviceDisposing.cs" />
    <Compile Include="Messages\GraphicsDeviceReset.cs" />
    <Compile Include="Messages\IndexBoundsChanged.cs" />
    <Compile Include="Messages\BeginCollision.cs" />
    <Compile Include="Messages\IndexGroupsChanged.cs" />
    <Compile Include="Messages\TranslationChanged.cs" />
    <Compile Include="Properties\AssemblyInfo.cs" />
    <Compile Include="Systems\AccelerationSystem.cs" />
    <Compile Include="Systems\AvatarSystem.cs" />
    <Compile Include="Systems\BackgroundRenderSystem.cs" />
    <Compile Include="Systems\CollisionSystem.cs" />
    <Compile Include="Systems\EllipsePathSystem.cs" />
    <Compile Include="Systems\ExpirationSystem.cs" />
    <Compile Include="Systems\FrictionSystem.cs" />
    <Compile Include="Systems\IndexSystem.cs" />
    <Compile Include="Systems\InterpolationSystem.cs" />
    <Compile Include="Systems\TextureRenderSystem.cs" />
    <Compile Include="Systems\SoundSystem.cs" />
    <Compile Include="Systems\SpinSystem.cs" />
    <Compile Include="Systems\TranslationSystem.cs" />
    <Compile Include="Systems\VelocitySystem.cs" />
  </ItemGroup>
  <ItemGroup>
    <ProjectReference Include="..\EngineCollections\Engine.Collections.csproj">
      <Project>{D73BAEF1-9B31-4548-A982-E19D68745757}</Project>
      <Name>Engine.Collections</Name>
    </ProjectReference>
    <ProjectReference Include="..\EngineComponentSystem\Engine.ComponentSystem.csproj">
      <Project>{C82769BC-E5C6-4382-8AFE-3648C6B8627B}</Project>
      <Name>Engine.ComponentSystem</Name>
    </ProjectReference>
    <ProjectReference Include="..\EngineFarCollections\Engine.FarCollections.csproj">
      <Project>{CAEE2658-72AE-445C-B1A1-99C6B21D9D79}</Project>
      <Name>Engine.FarCollections</Name>
    </ProjectReference>
    <ProjectReference Include="..\EngineFarMath\Engine.FarMath.csproj">
      <Project>{E7C1D14C-FB4B-4369-A081-FB8A2FCDE3E2}</Project>
      <Name>Engine.FarMath</Name>
    </ProjectReference>
    <ProjectReference Include="..\EngineGraphics\Engine.Graphics.csproj">
      <Project>{127107EB-BE90-41C5-BB86-E01138135F56}</Project>
      <Name>Engine.Graphics</Name>
    </ProjectReference>
    <ProjectReference Include="..\EngineMath\Engine.Math.csproj">
      <Project>{A20DF43A-1130-4998-A214-2F4737BA21D0}</Project>
      <Name>Engine.Math</Name>
    </ProjectReference>
    <ProjectReference Include="..\EngineSerialization\Engine.Serialization.csproj">
      <Project>{74CF9DE0-C8A6-4BDB-8262-8B80ADB6FAD3}</Project>
      <Name>Engine.Serialization</Name>
    </ProjectReference>
    <ProjectReference Include="..\EngineUtil\Engine.Util.csproj">
      <Project>{970BC7CC-D816-48C3-B61B-1897C58C7A97}</Project>
      <Name>Engine.Util</Name>
    </ProjectReference>
    <ProjectReference Include="..\EngineXnaExtensions\Engine.XnaExtensions.csproj">
      <Project>{02E58AD2-0B98-4088-9E03-290A0D2920EA}</Project>
      <Name>Engine.XnaExtensions</Name>
    </ProjectReference>
  </ItemGroup>
  <Import Project="$(MSBuildBinPath)\Microsoft.CSharp.targets" />
  <Import Project="$(MSBuildExtensionsPath)\Microsoft\XNA Game Studio\Microsoft.Xna.GameStudio.targets" />
  <!--
      To modify your build process, add your task inside one of the targets below and uncomment it. 
      Other similar extension points exist, see Microsoft.Common.targets.
      <Target Name="BeforeBuild">
      </Target>
      <Target Name="AfterBuild">
      </Target>
    -->
</Project><|MERGE_RESOLUTION|>--- conflicted
+++ resolved
@@ -72,11 +72,8 @@
     <Compile Include="Components\EllipsePath.cs" />
     <Compile Include="Components\Expiration.cs" />
     <Compile Include="Components\Friction.cs" />
-<<<<<<< HEAD
     <Compile Include="Messages\UpdateCollision.cs" />
-=======
     <Compile Include="IInformation.cs" />
->>>>>>> d4e05048
     <Compile Include="Systems\GraphicsDeviceSystem.cs" />
     <Compile Include="Components\Index.cs" />
     <Compile Include="Components\Intersection.cs" />
