﻿<?xml version="1.0" encoding="utf-8"?>
<Project DefaultTargets="Build" ToolsVersion="4.0" xmlns="http://schemas.microsoft.com/developer/msbuild/2003">
  <PropertyGroup>
    <ProjectGuid>{D573EB83-8626-431B-97DC-F0D754D6A99C}</ProjectGuid>
    <ProjectTypeGuids>{6D335F3A-9D43-41b4-9D22-F6F17C4BE596};{FAE04EC0-301F-11D3-BF4B-00C04F79EFBC}</ProjectTypeGuids>
    <Configuration Condition=" '$(Configuration)' == '' ">Debug</Configuration>
    <Platform Condition=" '$(Platform)' == '' ">x86</Platform>
    <OutputType>WinExe</OutputType>
    <AppDesignerFolder>Properties</AppDesignerFolder>
    <RootNamespace>Space</RootNamespace>
    <AssemblyName>Space</AssemblyName>
    <TargetFrameworkVersion>v4.0</TargetFrameworkVersion>
    <TargetFrameworkProfile>Client</TargetFrameworkProfile>
    <XnaFrameworkVersion>v4.0</XnaFrameworkVersion>
    <XnaPlatform>Windows</XnaPlatform>
    <XnaProfile>Reach</XnaProfile>
    <XnaCrossPlatformGroupID>654dec75-e334-45f0-9c18-9d03dfc13185</XnaCrossPlatformGroupID>
    <XnaOutputType>Game</XnaOutputType>
    <ApplicationIcon>Game.ico</ApplicationIcon>
    <Thumbnail>GameThumbnail.png</Thumbnail>
    <PublishUrl>publish\</PublishUrl>
    <Install>true</Install>
    <InstallFrom>Disk</InstallFrom>
    <UpdateEnabled>false</UpdateEnabled>
    <UpdateMode>Foreground</UpdateMode>
    <UpdateInterval>7</UpdateInterval>
    <UpdateIntervalUnits>Days</UpdateIntervalUnits>
    <UpdatePeriodically>false</UpdatePeriodically>
    <UpdateRequired>false</UpdateRequired>
    <MapFileExtensions>true</MapFileExtensions>
    <ApplicationRevision>0</ApplicationRevision>
    <ApplicationVersion>1.0.0.%2a</ApplicationVersion>
    <IsWebBootstrapper>false</IsWebBootstrapper>
    <UseApplicationTrust>false</UseApplicationTrust>
    <BootstrapperEnabled>true</BootstrapperEnabled>
  </PropertyGroup>
  <PropertyGroup Condition=" '$(Configuration)|$(Platform)' == 'Debug|x86' ">
    <DebugSymbols>true</DebugSymbols>
    <DebugType>full</DebugType>
    <Optimize>false</Optimize>
    <OutputPath>bin\x86\Debug</OutputPath>
    <DefineConstants>DEBUG;TRACE;WINDOWS</DefineConstants>
    <ErrorReport>prompt</ErrorReport>
    <WarningLevel>4</WarningLevel>
    <NoStdLib>true</NoStdLib>
    <UseVSHostingProcess>false</UseVSHostingProcess>
    <PlatformTarget>x86</PlatformTarget>
    <XnaCompressContent>false</XnaCompressContent>
  </PropertyGroup>
  <PropertyGroup Condition=" '$(Configuration)|$(Platform)' == 'Release|x86' ">
    <DebugType>pdbonly</DebugType>
    <Optimize>true</Optimize>
    <OutputPath>bin\x86\Release</OutputPath>
    <DefineConstants>TRACE;WINDOWS</DefineConstants>
    <ErrorReport>prompt</ErrorReport>
    <WarningLevel>4</WarningLevel>
    <NoStdLib>true</NoStdLib>
    <UseVSHostingProcess>false</UseVSHostingProcess>
    <PlatformTarget>x86</PlatformTarget>
    <XnaCompressContent>true</XnaCompressContent>
  </PropertyGroup>
  <ItemGroup>
    <Reference Include="Microsoft.Xna.Framework, Version=4.0.0.0, Culture=neutral, PublicKeyToken=842cf8be1de50553, processorArchitecture=x86">
      <Private>False</Private>
    </Reference>
    <Reference Include="Microsoft.Xna.Framework.Game, Version=4.0.0.0, Culture=neutral, PublicKeyToken=842cf8be1de50553, processorArchitecture=x86">
      <Private>False</Private>
    </Reference>
    <Reference Include="Microsoft.Xna.Framework.Graphics, Version=4.0.0.0, Culture=neutral, PublicKeyToken=842cf8be1de50553, processorArchitecture=x86">
      <Private>False</Private>
    </Reference>
    <Reference Include="Microsoft.Xna.Framework.GamerServices, Version=4.0.0.0, Culture=neutral, PublicKeyToken=842cf8be1de50553, processorArchitecture=x86">
      <Private>False</Private>
    </Reference>
    <Reference Include="Microsoft.Xna.Framework.Input.Touch, Version=4.0.0.0, Culture=neutral, PublicKeyToken=842cf8be1de50553, processorArchitecture=MSIL" />
    <Reference Include="Microsoft.Xna.Framework.Xact, Version=4.0.0.0, Culture=neutral, PublicKeyToken=842cf8be1de50553, processorArchitecture=x86">
      <Private>False</Private>
    </Reference>
    <Reference Include="Microsoft.Xna.Framework.Video, Version=4.0.0.0, Culture=neutral, PublicKeyToken=842cf8be1de50553, processorArchitecture=x86">
      <Private>False</Private>
    </Reference>
    <Reference Include="Microsoft.Xna.Framework.Avatar, Version=4.0.0.0, Culture=neutral, PublicKeyToken=842cf8be1de50553, processorArchitecture=x86">
      <Private>False</Private>
    </Reference>
    <Reference Include="Microsoft.Xna.Framework.Net, Version=4.0.0.0, Culture=neutral, PublicKeyToken=842cf8be1de50553, processorArchitecture=x86">
      <Private>False</Private>
    </Reference>
    <Reference Include="Microsoft.Xna.Framework.Storage, Version=4.0.0.0, Culture=neutral, PublicKeyToken=842cf8be1de50553, processorArchitecture=x86">
      <Private>False</Private>
    </Reference>
    <Reference Include="mscorlib">
      <Private>False</Private>
    </Reference>
    <Reference Include="NLog, Version=2.0.0.0, Culture=neutral, PublicKeyToken=5120e14c03d0593c, processorArchitecture=MSIL" />
    <Reference Include="System">
      <Private>False</Private>
    </Reference>
    <Reference Include="System.Xml">
      <Private>False</Private>
    </Reference>
    <Reference Include="System.Core">
      <Private>False</Private>
    </Reference>
    <Reference Include="System.Xml.Linq">
      <Private>False</Private>
    </Reference>
    <Reference Include="System.Net">
      <Private>False</Private>
    </Reference>
  </ItemGroup>
  <ItemGroup>
<<<<<<< HEAD
    <Compile Include="ComponentSystem\Systems\UniversalSystem.cs" />
=======
    <Compile Include="ComponentSystem\Components\WeaponSound.cs" />
>>>>>>> 8395bcb2
    <Compile Include="Simulation\Commands\GameCommand.cs" />
    <Compile Include="ComponentSystem\Components\Background.cs" />
    <Compile Include="ComponentSystem\Components\Messages\WeaponFired.cs" />
    <Compile Include="ComponentSystem\Components\ShipControl.cs" />
    <Compile Include="ComponentSystem\Components\WeaponControl.cs" />
    <Compile Include="ComponentSystem\Entities\EntityFactory.cs" />
    <Compile Include="ComponentSystem\Parameterizations\InputParameterization.cs" />
    <Compile Include="ComponentSystem\Systems\PlayerCenteredRenderSystem.cs" />
    <Compile Include="ComponentSystem\Systems\PlayerCenteredSoundSystem.cs" />
    <Compile Include="ComponentSystem\Systems\ShipControlSystem.cs" />
    <Compile Include="Control\ClientController.cs" />
    <Compile Include="Control\GameClient.cs" />
    <Compile Include="Control\GameServer.cs" />
    <Compile Include="Control\InputCommandEmitter.cs" />
    <Compile Include="Control\ServerController.cs" />
    <Compile Include="Simulation\AsteroidBelt.cs" />
    <Compile Include="Simulation\Objects\Astronomical Objects\Planet.cs" />
    <Compile Include="Simulation\Objects\Astronomical Objects\Sun.cs" />
    <Compile Include="Simulation\PlayerInfo.cs" />
    <Compile Include="Simulation\SpecialSystem.cs" />
    <Compile Include="Simulation\SolarSystem.cs" />
    <Compile Include="Simulation\StaticWorld.cs" />
    <Compile Include="Simulation\Commands\GameCommandType.cs" />
    <Compile Include="Simulation\Commands\PlayerInputCommand.cs" />
    <Compile Include="Control\GameCommandHandler.cs" />
    <Compile Include="Properties\AssemblyInfo.cs" />
    <Compile Include="Program.cs" />
    <Compile Include="ScreenManager\GameScreen.cs" />
    <Compile Include="ScreenManager\InputState.cs" />
    <Compile Include="ScreenManager\ScreenManager.cs" />
    <Compile Include="Screens\BackgroundScreen.cs" />
    <Compile Include="Screens\ConnectScreen.cs" />
    <Compile Include="Screens\EditableMenueEntry.cs" />
    <Compile Include="Screens\GameplayScreen.cs" />
    <Compile Include="Screens\LoadingScreen.cs" />
    <Compile Include="Screens\MainMenuScreen.cs" />
    <Compile Include="Screens\MenuEntry.cs" />
    <Compile Include="Screens\MenuScreen.cs" />
    <Compile Include="Screens\MessageBoxScreen.cs" />
    <Compile Include="Screens\OptionsMenuScreen.cs" />
    <Compile Include="Screens\PauseMenuScreen.cs" />
    <Compile Include="Screens\PlayerIndexEventArgs.cs" />
    <Compile Include="Settings.cs" />
    <Compile Include="Simulation\System.cs" />
    <Compile Include="Spaaace.cs" />
    <Compile Include="SpaceContentManager.cs" />
    <Compile Include="Strings.Designer.cs">
      <AutoGen>True</AutoGen>
      <DesignTime>True</DesignTime>
      <DependentUpon>Strings.resx</DependentUpon>
    </Compile>
    <Compile Include="View\NetGraph.cs" />
    <Compile Include="View\SessionInfo.cs" />
  </ItemGroup>
  <ItemGroup>
    <Content Include="Game.ico" />
    <Content Include="GameThumbnail.png" />
  </ItemGroup>
  <ItemGroup>
    <ProjectReference Include="..\EngineComponentSystem\Engine.ComponentSystem.csproj">
      <Project>{C82769BC-E5C6-4382-8AFE-3648C6B8627B}</Project>
      <Name>Engine.ComponentSystem</Name>
    </ProjectReference>
    <ProjectReference Include="..\EngineController\Engine.Controller.csproj">
      <Project>{10945D08-8588-4F0E-9671-0E90D374EB78}</Project>
      <Name>Engine.Controller</Name>
    </ProjectReference>
    <ProjectReference Include="..\EngineData\Engine.Data.csproj">
      <Project>{3E0B241C-F603-4326-9DBA-6F57EC5F1B48}</Project>
      <Name>Engine.Data</Name>
    </ProjectReference>
    <ProjectReference Include="..\EngineReaders\Engine.Serialization.Readers.csproj">
      <Project>{8D8EC8EA-6D2C-4D70-A7B4-9EC99BCCAD92}</Project>
      <Name>Engine.Serialization.Readers</Name>
    </ProjectReference>
    <ProjectReference Include="..\EngineSession\Engine.Session.csproj">
      <Project>{93B52E9C-6872-40F0-B577-D3D9363F7AF1}</Project>
      <Name>Engine.Session</Name>
    </ProjectReference>
    <ProjectReference Include="..\EngineSimulation\Engine.Simulation.csproj">
      <Project>{96E70AC4-C288-478C-866E-5C7280067642}</Project>
      <Name>Engine.Simulation</Name>
    </ProjectReference>
    <ProjectReference Include="..\EngineBase\Engine.Base.csproj">
      <Project>{BE49F091-927E-4C8F-B6AC-A54C99AF2C0E}</Project>
      <Name>Engine.Base</Name>
    </ProjectReference>
    <ProjectReference Include="..\SpaceData\Space.Data.csproj">
      <Project>{48F0591F-9238-4FF0-AC34-04E14C291AA3}</Project>
      <Name>Space.Data</Name>
    </ProjectReference>
    <ProjectReference Include="..\SpaceContent\Space.Content.contentproj">
      <Name>Space.Content %28data%29</Name>
      <XnaReferenceType>Content</XnaReferenceType>
      <Project>{9F932FE2-42AC-452F-AC4C-31342FFAA7E8}</Project>
    </ProjectReference>
  </ItemGroup>
  <ItemGroup>
    <BootstrapperPackage Include=".NETFramework,Version=v4.0,Profile=Client">
      <Visible>False</Visible>
      <ProductName>Microsoft .NET Framework 4 Client Profile %28x86 and x64%29</ProductName>
      <Install>true</Install>
    </BootstrapperPackage>
    <BootstrapperPackage Include="Microsoft.Net.Client.3.5">
      <Visible>False</Visible>
      <ProductName>.NET Framework 3.5 SP1 Client Profile</ProductName>
      <Install>false</Install>
    </BootstrapperPackage>
    <BootstrapperPackage Include="Microsoft.Net.Framework.3.5.SP1">
      <Visible>False</Visible>
      <ProductName>.NET Framework 3.5 SP1</ProductName>
      <Install>false</Install>
    </BootstrapperPackage>
    <BootstrapperPackage Include="Microsoft.Windows.Installer.3.1">
      <Visible>False</Visible>
      <ProductName>Windows Installer 3.1</ProductName>
      <Install>true</Install>
    </BootstrapperPackage>
    <BootstrapperPackage Include="Microsoft.Xna.Framework.4.0">
      <Visible>False</Visible>
      <ProductName>Microsoft XNA Framework Redistributable 4.0</ProductName>
      <Install>true</Install>
    </BootstrapperPackage>
  </ItemGroup>
  <ItemGroup>
    <WCFMetadata Include="Service References\" />
  </ItemGroup>
  <ItemGroup>
    <EmbeddedResource Include="Strings.de.resx" />
    <EmbeddedResource Include="Strings.resx">
      <Generator>ResXFileCodeGenerator</Generator>
      <LastGenOutput>Strings.Designer.cs</LastGenOutput>
    </EmbeddedResource>
  </ItemGroup>
  <ItemGroup>
    <None Include="app.config" />
    <None Include="NLog.config">
      <CopyToOutputDirectory>Always</CopyToOutputDirectory>
    </None>
  </ItemGroup>
  <ItemGroup>
    <Folder Include="Simulation\Objects\Stations\" />
  </ItemGroup>
  <Import Project="$(MSBuildBinPath)\Microsoft.CSharp.targets" />
  <Import Project="$(MSBuildExtensionsPath)\Microsoft\XNA Game Studio\Microsoft.Xna.GameStudio.targets" />
  <!--
      To modify your build process, add your task inside one of the targets below and uncomment it. 
      Other similar extension points exist, see Microsoft.Common.targets.
      <Target Name="BeforeBuild">
      </Target>
      <Target Name="AfterBuild">
      </Target>
    -->
</Project><|MERGE_RESOLUTION|>--- conflicted
+++ resolved
@@ -109,12 +109,10 @@
     </Reference>
   </ItemGroup>
   <ItemGroup>
-<<<<<<< HEAD
     <Compile Include="ComponentSystem\Systems\UniversalSystem.cs" />
-=======
     <Compile Include="ComponentSystem\Components\WeaponSound.cs" />
->>>>>>> 8395bcb2
     <Compile Include="Simulation\Commands\GameCommand.cs" />
+
     <Compile Include="ComponentSystem\Components\Background.cs" />
     <Compile Include="ComponentSystem\Components\Messages\WeaponFired.cs" />
     <Compile Include="ComponentSystem\Components\ShipControl.cs" />
