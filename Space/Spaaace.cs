--- conflicted
+++ resolved
@@ -13,7 +13,6 @@
 using Space.ComponentSystem.Components;
 using Space.Control;
 using Space.Data;
-using Space.Simulation;
 
 namespace Space
 {
@@ -92,12 +91,8 @@
             Components.Add(console);
 
             // Register types for serialization.
-<<<<<<< HEAD
-            //PacketizerRegistration.Initialize<EntityAttributeType>();
-=======
             Packetizer.Register<PlayerInputCommand>();
             PacketizerRegistration.Initialize<EntityAttributeType>();
->>>>>>> c90c8fda
             Packetizer.Register<MovementProperties>();
             Packetizer.Register<ShipControl>();
             Packetizer.Register<WeaponControl>();
