--- conflicted
+++ resolved
@@ -305,7 +305,6 @@
         #endregion
 
 #if DEBUG
-       
 
         /// <summary>
         /// This is called when the game should draw itself.
@@ -315,19 +314,13 @@
         {
             base.Draw(gameTime);
 
-            
+
 
             _fps.Put(1 / gameTime.ElapsedGameTime.TotalSeconds);
 
             _spriteBatch.Begin();
 
-<<<<<<< HEAD
             string info = String.Format("FPS: {0:f}", System.Math.Ceiling(_fps.Mean()));
-=======
-            string info = String.Format("FPS: {0:f} | Slow: {1}",
-                                        System.Math.Ceiling(1 / (float)gameTime.ElapsedGameTime.TotalSeconds),
-                                        gameTime.IsRunningSlowly);
->>>>>>> a252abfe
             var infoPosition = new Vector2(GraphicsDevice.Viewport.Width - 10 - _console.Font.MeasureString(info).X, 10);
 
             _spriteBatch.DrawString(_console.Font, info, infoPosition, Color.White);
@@ -338,15 +331,13 @@
             {
                 if (component is GameClient)
                 {
-                    var client = (GameClient) component;
+                    var client = (GameClient)component;
+
                     var session = client.Controller.Session;
                     var entityManager = client.Controller.Simulation.EntityManager;
                     var systemManager = entityManager.SystemManager;
 
-<<<<<<< HEAD
                     StringBuilder sb = new StringBuilder();
-=======
->>>>>>> a252abfe
 
                     // Draw session info and netgraph.
                     var ngOffset = new Vector2(GraphicsDevice.Viewport.Width - 230, GraphicsDevice.Viewport.Height - 140);
@@ -364,7 +355,6 @@
                         {
                             _spriteBatch.Begin();
 
-<<<<<<< HEAD
                             var x = avatar.GetComponent<Transform>().Translation.X;
                             var y = avatar.GetComponent<Transform>().Translation.Y;
                             var cellX = ((int)x) >> CellSystem.CellSizeShiftAmount;
@@ -372,59 +362,11 @@
                             sb.AppendFormat("Position: ({0:f}, {1:f}), Cell: ({2}, {3})\n", x, y, cellX, cellY);
 
                             var id = ((ulong)cellX << 32) | (uint)cellY;
-=======
-                            var cellX = ((int) avatar.GetComponent<Transform>().Translation.X) >>
-                                        CellSystem.CellSizeShiftAmount;
-                            var cellY = ((int) avatar.GetComponent<Transform>().Translation.Y) >>
-                                        CellSystem.CellSizeShiftAmount;
-                            var x = avatar.GetComponent<Transform>().Translation.X;
-                            var y = avatar.GetComponent<Transform>().Translation.Y;
-                            var id = ((ulong) cellX << 32) | (uint) cellY;
->>>>>>> a252abfe
 
                             var universe = systemManager.GetSystem<UniversalSystem>();
                             if (universe != null)
                             {
-<<<<<<< HEAD
-                                foreach (var i in universe.GetSystemList(id))
-                                {
-                                    var entity = entityManager.GetEntity(i);
-                                    if (entity != null && entity.GetComponent<Transform>() != null)
-                                    {
-
-                                        var color = Color.Teal;
-                                        switch (entity.GetComponent<AstronomicBody>().Type)
-                                        {
-                                            case AstronomicBodyType.Sun:
-                                                color = Color.Yellow;
-                                                break;
-                                            case AstronomicBodyType.Planet:
-                                                color = Color.Blue;
-                                                break;
-                                            case AstronomicBodyType.Moon:
-                                                color = Color.Gray;
-                                                break;
-                                        }
-                                        var position = entity.GetComponent<Transform>().Translation;
-
-                                        var distX = Math.Abs((double)position.X - (double)x);
-                                        var distY = Math.Abs((double)position.Y - (double)y);
-                                        var distance = Math.Sqrt(Math.Pow((double)position.Y - (double)y, 2) +
-                                                        Math.Pow((double)position.X - (double)x, 2));
-                                        var phi = Math.Atan2((double)position.Y - (double)y, (double)position.X - (double)x);
-                                        var arrowPos = new Vector2(GraphicsDevice.Viewport.Width / 2.0f,
-                                                                    GraphicsDevice.Viewport.Height / 2.0f);
-                                        arrowPos.X += GraphicsDevice.Viewport.Height / 2.0f * (float)Math.Cos(phi);
-
-                                        arrowPos.Y += GraphicsDevice.Viewport.Height / 2.0f * (float)Math.Sin(phi);
-                                        //Console.WriteLine(arrowPos);
-                                        var size = 40 / distance;
-                                        if (distX > GraphicsDevice.Viewport.Width / 2.0 || distY > GraphicsDevice.Viewport.Height / 2.0)
-                                            _spriteBatch.Draw(arrow, arrowPos, null, color, (float)phi, new Vector2(arrow.Width / 2.0f, arrow.Height / 2.0f), (float)size,
-                                                            SpriteEffects.None, 1);
-                                        sb.AppendFormat("Position: {0:f}, Distance: {1:f}, Phi: {2:f}, Size: {3:f}\n", position, distance, phi, size);
-                                    }
-                                }
+                                sb.AppendFormat("Objects in system: {0}\n", universe.GetSystemList(id).Count);
                             }
 
                             sb.AppendFormat("Update load: {0:f}\n", client.Controller.CurrentLoad);
@@ -445,69 +387,24 @@
                             _spriteBatch.DrawString(_console.Font, sb.ToString(), new Vector2(20, 20), Color.White);
 
                             _spriteBatch.End();
-=======
-                                var list = universe.GetSystemList(id);
-
-                                _spriteBatch.DrawString(_console.Font,
-                                                        "Cellx: " + cellX + " CellY: " + cellY + "posx: " + x + " PosY" +
-                                                        y, new Vector2(20, 20), Color.White);
-                                var screensize =
-                                    Math.Sqrt(Math.Pow(GraphicsDevice.Viewport.Width/2.0, 2) +
-                                              Math.Pow(GraphicsDevice.Viewport.Height/2.0, 2));
-                                foreach (var i in list)
-                                {
-
-
-
-                                }
-                                _spriteBatch.DrawString(_console.Font, "Count: " + count, new Vector2(20, count*20 + 40),
-                                                        Color.White);
-
-
-                                var index = systemManager.GetSystem<IndexSystem>();
-                                if (index != null)
-                                {
-                                    _spriteBatch.DrawString(_console.Font,
-                                                            "Indexes: " + index.DEBUG_NumIndexes + ", Total entries: " +
-                                                            index.DEBUG_Count, new Vector2(20, count*20 + 80),
-                                                            Color.White);
-                                }
-
-                                var health = avatar.GetComponent<Health>();
-                                if (health != null)
-                                {
-                                    _spriteBatch.DrawString(_console.Font, "Health: " + health.Value,
-                                                            new Vector2(20, count*20 + 100), Color.White);
-                                }
-                                var energy = avatar.GetComponent<Energy>();
-                                if (energy != null)
-                                {
-                                    _spriteBatch.DrawString(_console.Font, "Energy: " + energy.Value,
-                                                            new Vector2(20, count*20 + 120), Color.White);
-                                }
-                                _spriteBatch.End();
-
-                            }
->>>>>>> a252abfe
                         }
                     }
                 }
                 else if (component is GameServer)
-                    {
-                        var server = (GameServer)component;
-                        var session = server.Controller.Session;
-
-                        // Draw session info and netgraph.
-                        var ngOffset = new Vector2(150, GraphicsDevice.Viewport.Height - 140);
-                        var sessionOffset = new Vector2(10, GraphicsDevice.Viewport.Height - 140);
-
-                        SessionInfo.Draw("Server", session, sessionOffset, _console.Font, _spriteBatch);
-                        //NetGraph.Draw(protocol.Information, ngOffset, font, spriteBatch);
-                    }
-                    
+                {
+                    var server = (GameServer)component;
+                    var session = server.Controller.Session;
+
+                    // Draw session info and netgraph.
+                    var ngOffset = new Vector2(150, GraphicsDevice.Viewport.Height - 140);
+                    var sessionOffset = new Vector2(10, GraphicsDevice.Viewport.Height - 140);
+
+                    SessionInfo.Draw("Server", session, sessionOffset, _console.Font, _spriteBatch);
+                    //NetGraph.Draw(protocol.Information, ngOffset, font, spriteBatch);
                 }
+            }
+
 #endif
-            }
         }
     }
-    +}