--- conflicted
+++ resolved
@@ -66,11 +66,7 @@
             //calculate distance
             range = modules.GetValue(EntityAttributeType.SensorRange, range);
 
-<<<<<<< HEAD
-            foreach (var neigbour in index.GetNeighbors(Entity, range, Gravitation.IndexGroup))
-=======
             foreach (var neigbour in index.GetNeighbors(Entity, range, 1 << Detectable.IndexGroup))
->>>>>>> a1e4e2a1
             {
                 if (neigbour == null || neigbour.GetComponent<Transform>() == null || neigbour.GetComponent<AstronomicBody>() == null) continue;
                 //get color of faction
