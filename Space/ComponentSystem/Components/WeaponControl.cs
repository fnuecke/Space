--- conflicted
+++ resolved
@@ -61,24 +61,18 @@
                 var modules = Entity.GetComponent<EntityModules<EntityAttributeType>>();
                 if (modules != null)
                 {
-                    var energie = Entity.GetComponent<Energy>();
-                    if (energie != null)
+                    foreach (var weapon in modules.GetModules<WeaponModule>())
                     {
-                        foreach (var weapon in modules.GetModules<WeaponModule>())
+                        var energyConsumption = modules.GetValue(EntityAttributeType.WeaponEnergyConsumption, weapon.EnergieConsumption);
+                        var energie = Entity.GetComponent<Energy>();
+                        if (energie != null && energie.Value >= energyConsumption)
                         {
-<<<<<<< HEAD
-                            // Test if this weapon is on cooldown. And if there is enough energy
-                            if (_cooldowns[weapon.UID] == 0&&energie.Value>modules.GetValue(EntityAttributeType.EngineEnergyConsumption))
-=======
-                            // No, fire it.
-                            _cooldowns[weapon.UID] = (int)modules.GetValue(EntityAttributeType.WeaponCooldown, weapon.Cooldown);
-
-                            // Generate projectiles.
-                            foreach (var projectile in weapon.Projectiles)
->>>>>>> 6a166b87
+                            // Test if this weapon is on cooldown.
+                            if (_cooldowns[weapon.UID] == 0)
                             {
+                                energie.Value -= energyConsumption;
                                 // No, fire it.
-                                _cooldowns[weapon.UID] = weapon.Cooldown;
+                                _cooldowns[weapon.UID] = (int)modules.GetValue(EntityAttributeType.WeaponCooldown, weapon.Cooldown);
 
                                 // Generate projectiles.
                                 foreach (var projectile in weapon.Projectiles)
