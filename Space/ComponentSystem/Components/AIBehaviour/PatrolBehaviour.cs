﻿using System;
using Microsoft.Xna.Framework;

namespace Space.ComponentSystem.Components.AIBehaviour
{
    public class PatrolBehaviour : Behaviour
    {

        private static Random random = new Random();
        public PatrolBehaviour(AIComponent component)
            : base(component)
        {

        }
        public override void Update()
        {
            wanderDirection.X +=
                MathHelper.Lerp(-.25f, .25f, (float)random.NextDouble());
            wanderDirection.Y +=
                MathHelper.Lerp(-.25f, .25f, (float)random.NextDouble());

            if (wanderDirection != Vector2.Zero)
            {
                wanderDirection.Normalize();
            }
            var info = AiComponent.Entity.GetComponent<ShipInfo>();
            var input = AiComponent.Entity.GetComponent<ShipControl>();

            //Next, we'll turn the characters back towards the center of the screen, to
            //prevent them from getting stuck on the edges of the screen.   



            float distanceFromCenter = Vector2.Distance(AiComponent.AiCommand.target, info.Position);


            //float normalizedDistance = distanceFromCenter / AiComponent.AiCommand.maxDistance;

            var escapeDir = CalculateEscapeDirection();

            // Once we've calculated how much we want to turn towards the center, we can
            // use the TurnToFace function to actually do the work.

            wanderDirection += 2 * escapeDir;

<<<<<<< HEAD
            input.TargetRotation = (float)Math.Atan2(wanderDirection.Y, wanderDirection.X);
            if (escapeDir == Vector2.Zero && 3 * info.Speed > AiComponent.MaxSpeed)
                input.StopAccelerate();
=======
            input.SetTargetRotation((float)Math.Atan2(wanderDirection.Y,wanderDirection.X));
            if (3 * info.Speed > AiComponent.MaxSpeed)
            {
                input.SetAcceleration(Vector2.Zero);
            }
>>>>>>> d1368524
            else
            {
                input.SetAcceleration(wanderDirection);
            }
<<<<<<< HEAD

=======
>>>>>>> d1368524
        }
    }
}   <|MERGE_RESOLUTION|>--- conflicted
+++ resolved
@@ -14,18 +14,18 @@
         }
         public override void Update()
         {
-            wanderDirection.X +=
+            direction.X +=
                 MathHelper.Lerp(-.25f, .25f, (float)random.NextDouble());
-            wanderDirection.Y +=
+            direction.Y +=
                 MathHelper.Lerp(-.25f, .25f, (float)random.NextDouble());
 
-            if (wanderDirection != Vector2.Zero)
+            if (direction != Vector2.Zero)
             {
-                wanderDirection.Normalize();
+                direction.Normalize();
             }
             var info = AiComponent.Entity.GetComponent<ShipInfo>();
             var input = AiComponent.Entity.GetComponent<ShipControl>();
-
+            input.SetShooting(false);
             //Next, we'll turn the characters back towards the center of the screen, to
             //prevent them from getting stuck on the edges of the screen.   
 
@@ -34,34 +34,21 @@
             float distanceFromCenter = Vector2.Distance(AiComponent.AiCommand.target, info.Position);
 
 
-            //float normalizedDistance = distanceFromCenter / AiComponent.AiCommand.maxDistance;
+            //calculate if there is a dangerous object.. if yes get the hell out of here!
+            var escapeDir = CalculateEscapeDirection();
+            direction += 2 * escapeDir;
 
-            var escapeDir = CalculateEscapeDirection();
-
-            // Once we've calculated how much we want to turn towards the center, we can
-            // use the TurnToFace function to actually do the work.
-
-            wanderDirection += 2 * escapeDir;
-
-<<<<<<< HEAD
-            input.TargetRotation = (float)Math.Atan2(wanderDirection.Y, wanderDirection.X);
+            //Rotate torwards our destination
+            input.SetTargetRotation((float)Math.Atan2(direction.Y,direction.X));
+            //not fullspeed if there is noting to fear about
             if (escapeDir == Vector2.Zero && 3 * info.Speed > AiComponent.MaxSpeed)
-                input.StopAccelerate();
-=======
-            input.SetTargetRotation((float)Math.Atan2(wanderDirection.Y,wanderDirection.X));
-            if (3 * info.Speed > AiComponent.MaxSpeed)
             {
                 input.SetAcceleration(Vector2.Zero);
             }
->>>>>>> d1368524
-            else
+            else//accelerate towrads Destiny
             {
-                input.SetAcceleration(wanderDirection);
+                input.SetAcceleration(direction);
             }
-<<<<<<< HEAD
-
-=======
->>>>>>> d1368524
         }
     }
 }   