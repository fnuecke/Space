﻿using System;
using System.Collections.Generic;
using Engine.ComponentSystem.Entities;
using Engine.ComponentSystem.Parameterizations;
using Engine.ComponentSystem.Systems;
using Engine.Serialization;
using Engine.Util;
using Microsoft.Xna.Framework;
using Space.ComponentSystem.Components;
using Space.ComponentSystem.Entities;
using Space.ComponentSystem.Systems.Messages;
using Space.Data;

namespace Space.ComponentSystem.Systems
{
    public class UniversalSystem : AbstractComponentSystem<NullParameterization>
    {
        private static NLog.Logger logger = NLog.LogManager.GetCurrentClassLogger();

        #region Properties

        public ulong WorldSeed { get; set; }

        #endregion

        #region Fields

        private WorldConstaints _constaints;

        private Dictionary<ulong, List<int>> _entities = new Dictionary<ulong, List<int>>();

        #endregion

        #region Constructor

        public UniversalSystem(WorldConstaints constaits)
        {
            _constaints = constaits;
            ShouldSynchronize = true;
        }

        #endregion

        #region Logic

        public override void HandleMessage(ValueType message)
        {
            if (message is CellStateChanged)
            {
                var info = (CellStateChanged)message;

                if (info.State)
                {
                    if (info.X == 0 && info.Y == 0)
                    {
                        _entities.Add(info.Id, CreateStartSystem());
                    }
                    else
                    {
                        _entities.Add(info.Id, CreateSunSystem(info.X, info.Y, new MersenneTwister(info.Id ^ WorldSeed)));
                    }
                }
                else
                {
                    if (_entities.ContainsKey(info.Id))
                    {
                        foreach (int id in _entities[info.Id])
                        {
                            Manager.EntityManager.RemoveEntity(id);
                        }

                        _entities.Remove(info.Id);
                    }
                }
            }
        }

        #endregion

        #region Cloning

        public override Packet Packetize(Packet packet)
        {
            packet.Write(WorldSeed);

            packet.Write(_entities.Count);
            foreach (var item in _entities)
            {
                packet.Write(item.Key);
                packet.Write(item.Value.Count);
                foreach (var entityId in item.Value)
                {
                    packet.Write(entityId);
                }
            }

            return packet;
        }

        public override void Depacketize(Packet packet)
        {
            WorldSeed = packet.ReadUInt64();

            _entities.Clear();
            int numCells = packet.ReadInt32();
            for (int i = 0; i < numCells; i++)
            {
                var key = packet.ReadUInt64();
                var list = new List<int>();
                int numEntities = packet.ReadInt32();
                for (int j = 0; j < numEntities; j++)
                {
                    list.Add(packet.ReadInt32());
                }
                _entities.Add(key, list);
            }
        }

        public override void Hash(Hasher hasher)
        {
            hasher.Put(BitConverter.GetBytes(WorldSeed));
            foreach (var entities in _entities.Values)
            {
                foreach (var entity in entities)
                {
                    hasher.Put(BitConverter.GetBytes(entity));
                }
            }
        }

        public override object Clone()
        {
            var copy = (UniversalSystem)base.Clone();

            copy._entities = new Dictionary<ulong, List<int>>();
            foreach (var item in _entities)
            {
                copy._entities.Add(item.Key, new List<int>(item.Value));
            }

            return copy;
        }

        #endregion

        #region Utility methods

        private List<int> CreateSunSystem(int x, int y, MersenneTwister random)
        {
            List<int> list = new List<int>();

            var cellSize = Manager.GetSystem<CellSystem>().CellSize;

            var center = new Vector2(cellSize * x + (cellSize >> 1), cellSize * y + (cellSize >> 1));

            IEntity sun = EntityFactory.CreateStar("Textures/sun", center, AstronomicBodyType.Sun, 10000);
            list.Add(Manager.EntityManager.AddEntity(sun));
            var angle = (float)(random.NextDouble() * Math.PI * 2);
            for (int i = 1; i < random.Next(1, 8); i++)
            {
                var planet = EntityFactory.CreateStar("Textures/planet_rock", sun,
                   (float)(i * i * _constaints.PlanetOrbitMean / 2 + random.NextDouble() * _constaints.PlanetRadiusStdDev * 2 - _constaints.PlanetRadiusStdDev),
                   (float)(i * i * _constaints.PlanetOrbitMean / 2 + random.NextDouble() * _constaints.PlanetRadiusStdDev * 2 - _constaints.PlanetRadiusStdDev),
<<<<<<< HEAD
                    angle, (int)Math.Sqrt(Math.Pow(i * i * (double)_constaints.PlanetOrbitMean / 2, 3)), AstronomicBodyType.Planet, 1000);
=======
                    angle, (int)Math.Sqrt(Math.Pow(i * i * (double)_constaints.PlanetOrbitMean / 2, 3)), AstronomicBodyType.Planet, 100);
                var planetRenderer = planet.GetComponent<PlanetRenderer>();
                planetRenderer.Tint = Color.DarkOliveGreen;
                planetRenderer.AtmosphereTint = Color.LightSkyBlue;
                planetRenderer.Scale = 0.5f;
>>>>>>> 7d51ebdc
                list.Add(Manager.EntityManager.AddEntity(planet));

                for (int j = 1; j < random.Next(1, 4); j++)
                {
                    var moon = EntityFactory.CreateStar("Textures/planet_rock", planet,
                   (float)(j * j * _constaints.MoonOrbitMean / 2 + random.NextDouble() * _constaints.MoonOrbitStdDevFraction * 2 - _constaints.MoonOrbitStdDevFraction),
                   (float)(j * j * _constaints.MoonOrbitMean / 2 + random.NextDouble() * _constaints.MoonOrbitStdDevFraction * 2 - _constaints.MoonOrbitStdDevFraction),
<<<<<<< HEAD
                    angle, (int)Math.Sqrt(Math.Pow(j * j * (double)_constaints.MoonOrbitMean / 2, 3)), AstronomicBodyType.Moon, 100);
=======
                    angle, (int)Math.Sqrt(Math.Pow(j * j * (double)_constaints.MoonOrbitMean / 2, 3)), AstronomicBodyType.Moon, 10);
                    var moonRenderer = planet.GetComponent<PlanetRenderer>();
                    moonRenderer.Scale = 0.25f;
                    moonRenderer.AtmosphereTint = Color.Black;
>>>>>>> 7d51ebdc
                    list.Add(Manager.EntityManager.AddEntity(moon));
                }
            }

            return list;
        }

        private List<int> CreateStartSystem()
        {
            var random = new MersenneTwister(WorldSeed);

            List<int> list = new List<int>();

            var cellSize = Manager.GetSystem<CellSystem>().CellSize;

            var center = new Vector2((cellSize >> 1), (cellSize >> 1));
            Console.WriteLine(center);
            IEntity entity = EntityFactory.CreateStar("Textures/sun", center, AstronomicBodyType.Sun, 10000);
            list.Add(Manager.EntityManager.AddEntity(entity));

            entity = EntityFactory.CreateStar("Textures/planet_rock", entity, 5000, 4000, 1, 3560, AstronomicBodyType.Planet, 1000);
            var renderer = entity.GetComponent<PlanetRenderer>();
            renderer.Tint = Color.DarkOliveGreen;
            renderer.AtmosphereTint = Color.LightSkyBlue;
            renderer.Scale = 0.5f;
            list.Add(Manager.EntityManager.AddEntity(entity));


<<<<<<< HEAD
            entity = EntityFactory.CreateStar("Textures/sun", entity, 200, 180, 100, 300, AstronomicBodyType.Moon, 100);
=======
            entity = EntityFactory.CreateStar("Textures/planet_rock", entity, 200, 180, 100, 300, AstronomicBodyType.Moon, 100);
            renderer = entity.GetComponent<PlanetRenderer>();
            renderer.Scale = 0.25f;
            renderer.AtmosphereTint = Color.Black;
>>>>>>> 7d51ebdc
            list.Add(Manager.EntityManager.AddEntity(entity));

            return list;
        }

        private List<int> CreateAsteroidBelt()
        {
            List<int> list = new List<int>();

            return list;
        }

        private List<int> CreateNebula()
        {
            List<int> list = new List<int>();

            return list;
        }

        private List<int> CreateSpecialSystem()
        {
            List<int> list = new List<int>();

            return list;
        }
        public List<int> GetSystemList(ulong id)
        {
            return _entities[id];
        }
        #endregion
    }
}<|MERGE_RESOLUTION|>--- conflicted
+++ resolved
@@ -161,15 +161,11 @@
                 var planet = EntityFactory.CreateStar("Textures/planet_rock", sun,
                    (float)(i * i * _constaints.PlanetOrbitMean / 2 + random.NextDouble() * _constaints.PlanetRadiusStdDev * 2 - _constaints.PlanetRadiusStdDev),
                    (float)(i * i * _constaints.PlanetOrbitMean / 2 + random.NextDouble() * _constaints.PlanetRadiusStdDev * 2 - _constaints.PlanetRadiusStdDev),
-<<<<<<< HEAD
                     angle, (int)Math.Sqrt(Math.Pow(i * i * (double)_constaints.PlanetOrbitMean / 2, 3)), AstronomicBodyType.Planet, 1000);
-=======
-                    angle, (int)Math.Sqrt(Math.Pow(i * i * (double)_constaints.PlanetOrbitMean / 2, 3)), AstronomicBodyType.Planet, 100);
                 var planetRenderer = planet.GetComponent<PlanetRenderer>();
                 planetRenderer.Tint = Color.DarkOliveGreen;
                 planetRenderer.AtmosphereTint = Color.LightSkyBlue;
                 planetRenderer.Scale = 0.5f;
->>>>>>> 7d51ebdc
                 list.Add(Manager.EntityManager.AddEntity(planet));
 
                 for (int j = 1; j < random.Next(1, 4); j++)
@@ -177,14 +173,10 @@
                     var moon = EntityFactory.CreateStar("Textures/planet_rock", planet,
                    (float)(j * j * _constaints.MoonOrbitMean / 2 + random.NextDouble() * _constaints.MoonOrbitStdDevFraction * 2 - _constaints.MoonOrbitStdDevFraction),
                    (float)(j * j * _constaints.MoonOrbitMean / 2 + random.NextDouble() * _constaints.MoonOrbitStdDevFraction * 2 - _constaints.MoonOrbitStdDevFraction),
-<<<<<<< HEAD
                     angle, (int)Math.Sqrt(Math.Pow(j * j * (double)_constaints.MoonOrbitMean / 2, 3)), AstronomicBodyType.Moon, 100);
-=======
-                    angle, (int)Math.Sqrt(Math.Pow(j * j * (double)_constaints.MoonOrbitMean / 2, 3)), AstronomicBodyType.Moon, 10);
                     var moonRenderer = planet.GetComponent<PlanetRenderer>();
                     moonRenderer.Scale = 0.25f;
                     moonRenderer.AtmosphereTint = Color.Black;
->>>>>>> 7d51ebdc
                     list.Add(Manager.EntityManager.AddEntity(moon));
                 }
             }
@@ -213,14 +205,10 @@
             list.Add(Manager.EntityManager.AddEntity(entity));
 
 
-<<<<<<< HEAD
-            entity = EntityFactory.CreateStar("Textures/sun", entity, 200, 180, 100, 300, AstronomicBodyType.Moon, 100);
-=======
             entity = EntityFactory.CreateStar("Textures/planet_rock", entity, 200, 180, 100, 300, AstronomicBodyType.Moon, 100);
             renderer = entity.GetComponent<PlanetRenderer>();
             renderer.Scale = 0.25f;
             renderer.AtmosphereTint = Color.Black;
->>>>>>> 7d51ebdc
             list.Add(Manager.EntityManager.AddEntity(entity));
 
             return list;
