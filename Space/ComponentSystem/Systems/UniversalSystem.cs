﻿using System;
using System.Collections.Generic;
using Engine.ComponentSystem.Entities;
using Engine.ComponentSystem.Parameterizations;
using Engine.ComponentSystem.Systems;
using Engine.Math;
using Engine.Serialization;
using Engine.Util;
using Space.ComponentSystem.Entities;
using Space.ComponentSystem.Systems.Messages;
using Space.Data;

namespace Space.ComponentSystem.Systems
{
    public class UniversalSystem : AbstractComponentSystem<NullParameterization>
    {
        private static NLog.Logger logger = NLog.LogManager.GetCurrentClassLogger();

        #region Properties

        public ulong WorldSeed { get; set; }

        #endregion

        #region Fields

        private WorldConstaints _constaints;

        private Dictionary<ulong, List<int>> _entities = new Dictionary<ulong, List<int>>();

        #endregion

        #region Constructor

        public UniversalSystem(WorldConstaints constaits)
        {
            _constaints = constaits;
            ShouldSynchronize = true;
        }

        #endregion

        #region Logic

        public override void HandleMessage(ValueType message)
        {
            if (message is CellStateChanged)
            {
                var info = (CellStateChanged)message;

                if (info.State)
                {
                    if (info.X == 0 && info.Y == 0)
                    {
                        _entities.Add(info.Id, CreateStartSystem());
                    }
                    else
                    {
                        _entities.Add(info.Id, CreateSunSystem(info.X, info.Y, new MersenneTwister(info.Id ^ WorldSeed)));
                    }
                }
                else
                {
                    if (_entities.ContainsKey(info.Id))
                    {
                        foreach (int id in _entities[info.Id])
                        {
                            Manager.EntityManager.RemoveEntity(id);
                        }

                        _entities.Remove(info.Id);
                    }
                }
            }
        }

        #endregion

        #region Cloning

        public override Packet Packetize(Packet packet)
        {
            packet.Write(WorldSeed);

            packet.Write(_entities.Count);
            foreach (var item in _entities)
            {
                packet.Write(item.Key);
                packet.Write(item.Value.Count);
                foreach (var entityId in item.Value)
                {
                    packet.Write(entityId);
                }
            }

            return packet;
        }

        public override void Depacketize(Packet packet)
        {
            WorldSeed = packet.ReadUInt64();

            _entities.Clear();
            int numCells = packet.ReadInt32();
            for (int i = 0; i < numCells; i++)
            {
                var key = packet.ReadUInt64();
                var list = new List<int>();
                int numEntities = packet.ReadInt32();
                for (int j = 0; j < numEntities; j++)
                {
                    list.Add(packet.ReadInt32());
                }
                _entities.Add(key, list);
            }
        }

        public override void Hash(Hasher hasher)
        {
            hasher.Put(BitConverter.GetBytes(WorldSeed));
            foreach (var entities in _entities.Values)
            {
                foreach (var entity in entities)
                {
                    hasher.Put(BitConverter.GetBytes(entity));
                }
            }
        }

        public override object Clone()
        {
            var copy = (UniversalSystem)base.Clone();

            copy._entities = new Dictionary<ulong, List<int>>();
            foreach (var item in _entities)
            {
                copy._entities.Add(item.Key, new List<int>(item.Value));
            }

            return copy;
        }

        #endregion

        #region Utility methods

        private List<int> CreateSunSystem(int x, int y, MersenneTwister random)
        {
            List<int> list = new List<int>();

            var cellSize = Manager.GetSystem<CellSystem>().CellSize;

            FPoint center = FPoint.Create(Fixed.Create(cellSize * x), Fixed.Create(cellSize * y));

<<<<<<< HEAD
            IEntity entity = EntityFactory.CreateStar("Textures/sun", center);
            list.Add(Manager.EntityManager.AddEntity(entity));
=======
            center.X += random.Next(2000) - 1000;
            center.Y += random.Next(2000) - 1000;

            IEntity entity = EntityFactory.CreateStar("Textures/sun", center);
            Manager.EntityManager.AddEntity(entity);
            list.Add(entity.UID);
            for (int i = 0; i < random.Next(0, 12); i++)
            {
                Console.WriteLine("Create Sun: " + i);
                //U = sqrt(4pi²a³/G(M+M2))
                entity = EntityFactory.CreateStar("Textures/sun", center, random.Next(i * 100, i * 130), random.Next(i * 100, i * 130), random.Next(200, 500) * i, random.Next(0, 355));
                Manager.EntityManager.AddEntity(entity);
                list.Add(entity.UID);
                for (int j = 0; j < random.Next(0, 3); j++)
                {
                    Console.WriteLine("Create moon: " + j);
                    entity = EntityFactory.CreateStar("Textures/sun", entity, random.Next(j * 10, j * 30), random.Next(i * 10, i * 13), random.Next(200, 500) * j, random.Next(0, 355));
                    Manager.EntityManager.AddEntity(entity);

                    list.Add(entity.UID);
                }
            }
>>>>>>> ac926624

            return list;
        }

        private List<int> CreateStartSystem()
        {
            var random = new MersenneTwister(WorldSeed);

            List<int> list = new List<int>();

            FPoint center = FPoint.Zero;
            center.X += random.Next(2000) - 1000;
            center.Y += random.Next(2000) - 1000;

            IEntity entity = EntityFactory.CreateStar("Textures/sun", center);
<<<<<<< HEAD
            list.Add(Manager.EntityManager.AddEntity(entity));

            entity = EntityFactory.CreateStar("Textures/sun", entity, (Fixed)500, (Fixed)200, (Fixed)1, 240);
            list.Add(Manager.EntityManager.AddEntity(entity));

            entity = EntityFactory.CreateStar("Textures/sun", entity, (Fixed)200, (Fixed)100, (Fixed)100, 60);
            list.Add(Manager.EntityManager.AddEntity(entity));

=======
            Manager.EntityManager.AddEntity(entity);
            list.Add(entity.UID);
            for (int i = 0; i < random.Next(4, 12);i++ )
            {
                Console.WriteLine("Create Sun: " + i);
                //U = sqrt(4pi²a³/G(M+M2))
                entity = EntityFactory.CreateStar("Textures/sun", center, random.Next(i * 100, i * 130), random.Next(i * 100, i * 130),random.Next(200,500)*i, random.Next(0,355));
                Manager.EntityManager.AddEntity(entity);
                list.Add(entity.UID);
                for (int j = 0; j < random.Next(0, 3); j++)
                {
                    Console.WriteLine("Create moon: "+j);
                    entity = EntityFactory.CreateStar("Textures/sun", entity, random.Next(j * 10, j * 30), random.Next(i * 10, i * 13), random.Next(200, 500) * j, random.Next(0, 355));
                    Manager.EntityManager.AddEntity(entity);

                    list.Add(entity.UID);
                }
            }
            
            

            
           
>>>>>>> ac926624
            return list;
        }

        private List<int> CreateAsteroidBelt()
        {
            List<int> list = new List<int>();

            return list;
        }

        private List<int> CreateNebula()
        {
            List<int> list = new List<int>();

            return list;
        }

        private List<int> CreateSpecialSystem()
        {
            List<int> list = new List<int>();

            return list;
        }

        #endregion
    }
}<|MERGE_RESOLUTION|>--- conflicted
+++ resolved
@@ -150,84 +150,51 @@
 
             var cellSize = Manager.GetSystem<CellSystem>().CellSize;
 
-            FPoint center = FPoint.Create(Fixed.Create(cellSize * x), Fixed.Create(cellSize * y));
-
-<<<<<<< HEAD
+            FPoint center = FPoint.Create(Fixed.Create(cellSize * x) + (cellSize >> 1), Fixed.Create(cellSize * y) + (cellSize >> 1));
+
+            IEntity sun = EntityFactory.CreateStar("Textures/sun", center);
+            list.Add(Manager.EntityManager.AddEntity(sun));
+
+            for (int i = 0; i < random.Next(0, 12); i++)
+            {
+                var planet = EntityFactory.CreateStar("Textures/sun", sun,
+                    (Fixed)random.Next(i * 100, i * 130), (Fixed)random.Next(i * 100, i * 130),
+                    (Fixed)random.Next(200, 500) * i, random.Next(200, 355));
+                list.Add(Manager.EntityManager.AddEntity(planet));
+
+                for (int j = 0; j < random.Next(0, 3); j++)
+                {
+                    var moon = EntityFactory.CreateStar("Textures/sun", planet,
+                        (Fixed)random.Next(j * 10, j * 30), (Fixed)random.Next(i * 10, i * 13),
+                        (Fixed)random.Next(200, 500) * j, random.Next(200, 355));
+                    list.Add(Manager.EntityManager.AddEntity(moon));
+                }
+            }
+
+            return list;
+        }
+
+        private List<int> CreateStartSystem()
+        {
+            var random = new MersenneTwister(WorldSeed);
+
+            List<int> list = new List<int>();
+
+            var cellSize = Manager.GetSystem<CellSystem>().CellSize;
+
+            FPoint center = FPoint.Create((Fixed)(cellSize >> 1), (Fixed)(cellSize >> 1));
+
             IEntity entity = EntityFactory.CreateStar("Textures/sun", center);
             list.Add(Manager.EntityManager.AddEntity(entity));
-=======
-            center.X += random.Next(2000) - 1000;
-            center.Y += random.Next(2000) - 1000;
-
-            IEntity entity = EntityFactory.CreateStar("Textures/sun", center);
+
             Manager.EntityManager.AddEntity(entity);
-            list.Add(entity.UID);
-            for (int i = 0; i < random.Next(0, 12); i++)
-            {
-                Console.WriteLine("Create Sun: " + i);
-                //U = sqrt(4pi²a³/G(M+M2))
-                entity = EntityFactory.CreateStar("Textures/sun", center, random.Next(i * 100, i * 130), random.Next(i * 100, i * 130), random.Next(200, 500) * i, random.Next(0, 355));
-                Manager.EntityManager.AddEntity(entity);
-                list.Add(entity.UID);
-                for (int j = 0; j < random.Next(0, 3); j++)
-                {
-                    Console.WriteLine("Create moon: " + j);
-                    entity = EntityFactory.CreateStar("Textures/sun", entity, random.Next(j * 10, j * 30), random.Next(i * 10, i * 13), random.Next(200, 500) * j, random.Next(0, 355));
-                    Manager.EntityManager.AddEntity(entity);
-
-                    list.Add(entity.UID);
-                }
-            }
->>>>>>> ac926624
-
-            return list;
-        }
-
-        private List<int> CreateStartSystem()
-        {
-            var random = new MersenneTwister(WorldSeed);
-
-            List<int> list = new List<int>();
-
-            FPoint center = FPoint.Zero;
-            center.X += random.Next(2000) - 1000;
-            center.Y += random.Next(2000) - 1000;
-
-            IEntity entity = EntityFactory.CreateStar("Textures/sun", center);
-<<<<<<< HEAD
-            list.Add(Manager.EntityManager.AddEntity(entity));
-
             entity = EntityFactory.CreateStar("Textures/sun", entity, (Fixed)500, (Fixed)200, (Fixed)1, 240);
             list.Add(Manager.EntityManager.AddEntity(entity));
 
+            list.Add(entity.UID);
             entity = EntityFactory.CreateStar("Textures/sun", entity, (Fixed)200, (Fixed)100, (Fixed)100, 60);
             list.Add(Manager.EntityManager.AddEntity(entity));
 
-=======
-            Manager.EntityManager.AddEntity(entity);
-            list.Add(entity.UID);
-            for (int i = 0; i < random.Next(4, 12);i++ )
-            {
-                Console.WriteLine("Create Sun: " + i);
-                //U = sqrt(4pi²a³/G(M+M2))
-                entity = EntityFactory.CreateStar("Textures/sun", center, random.Next(i * 100, i * 130), random.Next(i * 100, i * 130),random.Next(200,500)*i, random.Next(0,355));
-                Manager.EntityManager.AddEntity(entity);
-                list.Add(entity.UID);
-                for (int j = 0; j < random.Next(0, 3); j++)
-                {
-                    Console.WriteLine("Create moon: "+j);
-                    entity = EntityFactory.CreateStar("Textures/sun", entity, random.Next(j * 10, j * 30), random.Next(i * 10, i * 13), random.Next(200, 500) * j, random.Next(0, 355));
-                    Manager.EntityManager.AddEntity(entity);
-
-                    list.Add(entity.UID);
-                }
-            }
-            
-            
-
-            
-           
->>>>>>> ac926624
             return list;
         }
 
