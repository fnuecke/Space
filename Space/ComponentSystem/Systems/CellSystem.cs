--- conflicted
+++ resolved
@@ -28,12 +28,7 @@
         /// Dictates the size of cells, where the actual cell size is 2 to the
         /// power of this value.
         /// </summary>
-<<<<<<< HEAD
-        public const int CellSizeShiftAmount = 12;
-    
-=======
         public const int CellSizeShiftAmount = 15;
->>>>>>> 22530f25
 
         #endregion
 
