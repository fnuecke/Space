--- conflicted
+++ resolved
@@ -34,13 +34,13 @@
     //    }
     //    public AiInfo()
     //    {
-
+            
     //    }
     //    #endregion
 
     //    #region Hash/Copy
 
-
+        
 
     //    public IComponentSystem DeepCopy(IComponentSystem into)
     //    {
@@ -74,42 +74,10 @@
     //}
     class ShipsSpawnSystem : AbstractComponentSystem<NullParameterization, NullParameterization>
     {
-<<<<<<< HEAD
-        #region Properties
-
-        /// <summary>
-        /// The component system manager this system is part of.
-        /// </summary>
-        public override IComponentSystemManager Manager
-        {
-            get
-            {
-                return base.Manager;
-            }
-            set
-            {
-                if (Manager != null)
-                {
-                    Manager.EntityManager.Removed -= HandleEntityRemoved;
-                }
-
-                base.Manager = value;
-
-                if (Manager != null)
-                {
-                    Manager.EntityManager.Removed += HandleEntityRemoved;
-                }
-            }
-        }
-
-        #endregion
-
-=======
->>>>>>> b8c21057
         #region Fields
 
-        //private Dictionary<ulong, List<int>> _entities = new Dictionary<ulong, List<int>>();
         private List<int> _entities = new List<int>();
+
         private ContentManager _content;
 
         #endregion
@@ -133,14 +101,13 @@
         public override void Update(long frame)
         {
             var cellSystem = Manager.GetSystem<CellSystem>();
-            var entityCopy = new List<int>(_entities);
-            foreach (var entityId in entityCopy)
+            foreach (var entityId in _entities)
             {
                 var entity = Manager.EntityManager.GetEntity(entityId);
                 var transform = entity.GetComponent<Transform>();
                 if (!cellSystem.IsCellActive(CellSystem.GetCellIdFromCoordinates(ref transform.Translation)))
                 {
-                    
+                    _entities.Remove(entityId);
                     Manager.EntityManager.RemoveEntity(entityId);
                 }
             }
@@ -150,65 +117,6 @@
         {
             if (message is CellStateChanged)
             {
-<<<<<<< HEAD
-                var info = (CellStateChanged) message;
-                if (info.State)
-                {
-                    //if (!_entities.ContainsKey(info.Id))
-                    //{
-
-                    //var factionlist = Manager.GetSystem<UniverseSystem>().Faction;
-                    //var faction = Factions.Neutral;
-                    //if (factionlist.ContainsKey(info.Id))
-                    //    faction = factionlist[info.Id];
-                        const int cellSize = CellSystem.CellSize;
-                        var center = new Vector2(cellSize*info.X + (cellSize >> 1), cellSize*info.Y + (cellSize >> 1));
-
-
-
-
-                    if ( info.X == 0 && info.Y == 0)
-                {
-                        //for (var i = -2; i < 2; i++)
-                        //{
-                        //    for (var j = -2; j < 2; j++)
-
-
-                    var spawnPoint = new Vector2(60000 + 500, 62500 - 600);
-                    var order =
-                        new AiComponent.AiCommand(
-                            new Vector2(cellSize * info.X + (cellSize >> 1), cellSize * info.Y + (cellSize >> 1)),
-                            cellSize, AiComponent.Order.Guard);
-
-                    _entities.Add(Manager.EntityManager.AddEntity(
-                        EntityFactory.CreateAIShip(_content.Load<ShipData[]>("Data/ships")[1], Factions.Player7, spawnPoint, order
-                        )));
-                                //var spawnPoint = new Vector2(61000, 53000);
-                                ////var order =
-                                ////    new AiComponent.AiCommand(spawnPoint,
-                                //                              //cellSize, AiComponent.Order.Guard);
-
-                                ////_entities.Add(Manager.EntityManager.AddEntity(
-                                ////    EntityFactory.CreateAIShip(_content.Load<ShipData[]>("Data/ships")[1], faction,
-                                ////                               spawnPoint, order
-                                ////        )));
-
-                                ////spawnPoint = new Vector2(center.X + j * (float)cellSize / 5,
-                                ////                            center.Y + i * (float)cellSize / 5);
-                                //var order =
-                                //    new AiComponent.AiCommand(spawnPoint,
-                                //                              cellSize, AiComponent.Order.Guard);
-
-                                //_entities.Add(Manager.EntityManager.AddEntity(
-                                //    EntityFactory.CreateAIShip(_content.Load<ShipData[]>("Data/ships")[1], faction,
-                                //                               spawnPoint, order
-                                        //)));
-
-                }
-                       
-                        //_entities.Add(info.Id, list);
-                    //}
-=======
                 var info = (CellStateChanged)(ValueType)message;
                 if (info.State && info.X == 0 && info.Y == 0)
                 {
@@ -225,36 +133,13 @@
                             EntityFactory.CreateAIShip(_content.Load<ShipData[]>("Data/ships")[1], faction, spawnPoint, order
                             )));
                     }
->>>>>>> b8c21057
                 }
-                //else
-                //{
-                //    if (_entities.ContainsKey(info.Id))
-                //    {
-                //        foreach (int id in _entities[info.Id])
-                //        {
-                //            Manager.EntityManager.RemoveEntity(id);
-                //        }
-
-                //        _entities.Remove(info.Id);
-                //    }
-                //}
-
-            }
-<<<<<<< HEAD
-        }
-
-        private void HandleEntityRemoved(object sender, EntityEventArgs e)
-        {
-            if(_entities.Contains(e.EntityUid))
-                _entities.Remove(e.EntityUid);
-=======
+            }
             else if (message is EntityRemoved)
             {
                 var info = (EntityRemoved)(ValueType)message;
                 _entities.Remove(info.EntityUid);
             }
->>>>>>> b8c21057
         }
 
         #endregion
@@ -267,7 +152,7 @@
             foreach (var item in _entities)
             {
                 packet.Write(item);
-
+                
 
             }
 
@@ -281,7 +166,7 @@
             for (int i = 0; i < numCells; i++)
             {
                 var key = packet.ReadInt32();
-
+                
                 _entities.Add(key);
             }
         }
@@ -291,9 +176,9 @@
             foreach (var entities in _entities)
             {
                 hasher.Put(BitConverter.GetBytes(entities));
-
-
-
+                
+                
+                
             }
         }
 
@@ -303,7 +188,7 @@
 
             if (copy == into)
             {
-
+                
                 copy._entities.Clear();
             }
             else
