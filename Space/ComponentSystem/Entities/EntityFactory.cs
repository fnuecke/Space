﻿using Engine.ComponentSystem.Components;
using Engine.ComponentSystem.Entities;
using Microsoft.Xna.Framework;
using Space.ComponentSystem.Components;
using Space.Data;

namespace Space.ComponentSystem.Entities
{
    class EntityFactory
    {
        public static IEntity CreateShip(ShipData shipData, int playerNumber)
        {
            var entity = new Entity();

            var transform = new Transform();
<<<<<<< HEAD
            transform.Translation = new Vector2(2000, 2000);
=======
            transform.Translation = FPoint.Create((Fixed)16000, (Fixed)16000);
>>>>>>> d98f936d
            entity.AddComponent(transform);

            var friction = new Friction();
            friction.Value = 0.01f;
            friction.MinVelocity = 0.02f;
            entity.AddComponent(friction);

            var collidable = new CollidableSphere();
            collidable.Radius = shipData.CollisionRadius;
            collidable.CollisionGroup = playerNumber;
            entity.AddComponent(collidable);

            var modules = new EntityModules<EntityAttributeType>();
            entity.AddComponent(modules);

            var avatar = new Avatar();
            avatar.PlayerNumber = playerNumber;
            entity.AddComponent(avatar);

            var renderer = new TransformedRenderer();
            renderer.TextureName = shipData.Texture;
            entity.AddComponent(renderer);

            entity.AddComponent(new Acceleration());
            entity.AddComponent(new Spin());
            entity.AddComponent(new Velocity());
            entity.AddComponent(new WeaponControl());
            entity.AddComponent(new WeaponSound());
            entity.AddComponent(new ShipControl());
            entity.AddComponent(new Index());

            var Grav = new GravitationalComponent();
            Grav.GravitationType = GravitationalComponent.GravitationTypes.Atractee;
            entity.AddComponent(Grav);

            // Add before modules to get proper values.
            var health = new Health();
            entity.AddComponent(health);
            var energy = new Energy();
            entity.AddComponent(energy);

            modules.AddModules(shipData.Hulls);
            modules.AddModules(shipData.Reactors);
            modules.AddModules(shipData.Thrusters);
            modules.AddModules(shipData.Shields);
            modules.AddModules(shipData.Weapons);

            // Set value to max after equipping.
            health.Value = health.MaxValue;
            energy.Value = energy.MaxValue;

            return entity;
        }

        public static IEntity CreateProjectile(IEntity emitter, ProjectileData projectile)
        {
            var entity = new Entity();

            // Give the projectile its position.
            var transform = new Transform();
            var emitterTransform = emitter.GetComponent<Transform>();
            if (emitterTransform != null)
            {
                transform.Translation = emitterTransform.Translation;
                transform.Rotation = emitterTransform.Rotation;
            }
            entity.AddComponent(transform);

            // Make it visible.
            if (!string.IsNullOrWhiteSpace(projectile.Texture))
            {
                var renderer = new TransformedRenderer();
                renderer.TextureName = projectile.Texture;
                entity.AddComponent(renderer);
            }

            // Give it its initial velocity.
            var velocity = new Velocity();
            if (projectile.InitialVelocity != 0)
            {
                var rotation = Vector2.UnitX;
                if (emitterTransform != null)
                {
                    rotation = Rotate(rotation, transform.Rotation);
                }
                velocity.Value = rotation * projectile.InitialVelocity;
            }
            var emitterVelocity = emitter.GetComponent<Velocity>();
            if (emitterVelocity != null)
            {
                velocity.Value += emitterVelocity.Value;
            }
            entity.AddComponent(velocity);

            // Make it collidable.
            var collidable = new CollidableSphere();
            collidable.Radius = projectile.CollisionRadius;
            var avatar = emitter.GetComponent<Avatar>();
            if (avatar != null)
            {
                collidable.CollisionGroup = avatar.PlayerNumber;
            }
            entity.AddComponent(collidable);

            // Give it some friction.
            if (projectile.Friction > 0)
            {
                var friction = new Friction();
                friction.Value = projectile.Friction;
                entity.AddComponent(friction);
            }

            // Make it expire after some time.
            if (projectile.TimeToLive > 0)
            {
                var expiration = new Expiration();
                expiration.TimeToLive = projectile.TimeToLive;
                entity.AddComponent(expiration);
            }

            // The damage it does.
            if (projectile.Damage != 0)
            {
                var damage = new CollisionDamage();
                damage.Damage = projectile.Damage;
                entity.AddComponent(damage);
            }

            // Make it indexable.
            entity.AddComponent(new Index());

            return entity;
        }

<<<<<<< HEAD
        private static Vector2 Rotate(Vector2 f, float angle)
        {
            Vector2 result;
            var cos = (float)System.Math.Cos(angle);
            var sin = (float)System.Math.Sin(angle);
            result.X = f.X * cos - f.Y * sin;
            result.Y = f.X * sin + f.Y * cos;
            return result;
        }

        public static IEntity CreateStar(string texture, Vector2 position, AstronomicBodyType type)
=======
        public static IEntity CreateStar(string texture, FPoint position, AstronomicBodyType type,Fixed mass)
>>>>>>> d98f936d
        {
            var entity = new Entity();

            entity.AddComponent(new Index());

            var transform = new Transform();
            transform.Translation = position;
            entity.AddComponent(transform);

            var renderer = new TransformedRenderer();
            renderer.TextureName = texture;
            entity.AddComponent(renderer);

            var grav = new GravitationalComponent();
            grav.GravitationType = GravitationalComponent.GravitationTypes.Atractor;
            grav.Mass = mass;
            entity.AddComponent(grav);

            var astronomicBody = new AstronomicBody();
            astronomicBody.Type = type;
            entity.AddComponent(astronomicBody);
            return entity;
        }

<<<<<<< HEAD
        public static IEntity CreateStar(string texture, IEntity center, float majorRadius, float minorRadius, float angle, int period, AstronomicBodyType type)
=======
        public static IEntity CreateStar(string texture, IEntity center, Fixed majorRadius, Fixed minorRadius, Fixed angle, int period, AstronomicBodyType type,Fixed mass)
>>>>>>> d98f936d
        {
            var entity = new Entity();

            var transform = new Transform();
            transform.Translation = center.GetComponent<Transform>().Translation;
            entity.AddComponent(transform);

            var ellipse = new EllipsePath();
            ellipse.CenterEntityId = center.UID;
            ellipse.MajorRadius = majorRadius;
            ellipse.MinorRadius = minorRadius;
            ellipse.Angle = angle;
            ellipse.Period = period;
            entity.AddComponent(ellipse);

            entity.AddComponent(new Index());

            var renderer = new TransformedRenderer();
            renderer.TextureName = texture;
            entity.AddComponent(renderer);

            var grav = new GravitationalComponent();
            grav.GravitationType = GravitationalComponent.GravitationTypes.Atractor;
            grav.Mass = mass;
            entity.AddComponent(grav);

            var astronomicBody = new AstronomicBody();
            astronomicBody.Type = type;
            entity.AddComponent(astronomicBody);
            return entity;

        }
    }
}<|MERGE_RESOLUTION|>--- conflicted
+++ resolved
@@ -13,11 +13,7 @@
             var entity = new Entity();
 
             var transform = new Transform();
-<<<<<<< HEAD
-            transform.Translation = new Vector2(2000, 2000);
-=======
-            transform.Translation = FPoint.Create((Fixed)16000, (Fixed)16000);
->>>>>>> d98f936d
+            transform.Translation = new Vector2(16000, 16000);
             entity.AddComponent(transform);
 
             var friction = new Friction();
@@ -49,9 +45,10 @@
             entity.AddComponent(new ShipControl());
             entity.AddComponent(new Index());
 
-            var Grav = new GravitationalComponent();
-            Grav.GravitationType = GravitationalComponent.GravitationTypes.Atractee;
-            entity.AddComponent(Grav);
+            var gravitation = new Gravitation();
+            gravitation.GravitationType = Gravitation.GravitationTypes.Atractee;
+            gravitation.Mass = 1; // TODO compute based on equipped components
+            entity.AddComponent(gravitation);
 
             // Add before modules to get proper values.
             var health = new Health();
@@ -152,7 +149,6 @@
             return entity;
         }
 
-<<<<<<< HEAD
         private static Vector2 Rotate(Vector2 f, float angle)
         {
             Vector2 result;
@@ -163,10 +159,7 @@
             return result;
         }
 
-        public static IEntity CreateStar(string texture, Vector2 position, AstronomicBodyType type)
-=======
-        public static IEntity CreateStar(string texture, FPoint position, AstronomicBodyType type,Fixed mass)
->>>>>>> d98f936d
+        public static IEntity CreateStar(string texture, Vector2 position, AstronomicBodyType type, float mass)
         {
             var entity = new Entity();
 
@@ -180,8 +173,8 @@
             renderer.TextureName = texture;
             entity.AddComponent(renderer);
 
-            var grav = new GravitationalComponent();
-            grav.GravitationType = GravitationalComponent.GravitationTypes.Atractor;
+            var grav = new Gravitation();
+            grav.GravitationType = Gravitation.GravitationTypes.Atractor;
             grav.Mass = mass;
             entity.AddComponent(grav);
 
@@ -191,11 +184,7 @@
             return entity;
         }
 
-<<<<<<< HEAD
-        public static IEntity CreateStar(string texture, IEntity center, float majorRadius, float minorRadius, float angle, int period, AstronomicBodyType type)
-=======
-        public static IEntity CreateStar(string texture, IEntity center, Fixed majorRadius, Fixed minorRadius, Fixed angle, int period, AstronomicBodyType type,Fixed mass)
->>>>>>> d98f936d
+        public static IEntity CreateStar(string texture, IEntity center, float majorRadius, float minorRadius, float angle, int period, AstronomicBodyType type, float mass)
         {
             var entity = new Entity();
 
@@ -217,8 +206,8 @@
             renderer.TextureName = texture;
             entity.AddComponent(renderer);
 
-            var grav = new GravitationalComponent();
-            grav.GravitationType = GravitationalComponent.GravitationTypes.Atractor;
+            var grav = new Gravitation();
+            grav.GravitationType = Gravitation.GravitationTypes.Atractor;
             grav.Mass = mass;
             entity.AddComponent(grav);
 
