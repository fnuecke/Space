﻿using System;
using System.Collections.Generic;
using Engine.ComponentSystem;
using Engine.ComponentSystem.Components;
using Engine.ComponentSystem.Entities;
using Engine.ComponentSystem.RPG.Components;
using Engine.Util;
using Microsoft.Xna.Framework;
using Space.ComponentSystem.Components;
using Space.ComponentSystem.Constraints;
using Space.Data;

namespace Space.ComponentSystem.Entities
{
    class EntityFactory
    {
        /// <summary>
        /// Creates a new, player controlled ship.
        /// </summary>
        /// <param name="shipData">The ship info to use.</param>
        /// <param name="playerNumber">The player for whom to create the ship.</param>
        /// <returns>The new ship.</returns>
        public static Entity CreatePlayerShip(ShipConstraints blueprint, int playerNumber, Vector2 position, IUniformRandom random)
        {
            Entity entity = blueprint.SampleShip(playerNumber.ToFaction(), position, random);

            entity.AddComponent(new Avatar(playerNumber));
            entity.AddComponent(new Respawn(300, new HashSet<Type>()
            {
                // Make ship uncontrollable.
                typeof(ShipControl),
                typeof(WeaponControl),
                // Disable collisions.
                typeof(CollidableSphere),
                // And movement.
                typeof(Acceleration),
                typeof(Gravitation),
                // Hide it.
                typeof(TransformedRenderer),
                typeof(ThrusterEffect),
                // And don't regenerate.
                typeof(Health),
                typeof(Energy)
            }, position));

            return entity;
        }

        /// <summary>
        /// Creates a new, AI controlled ship.
        /// </summary>
        /// <param name="shipData">The ship info to use.</param>
        /// <param name="faction">The faction the ship will belong to.</param>
        /// <returns>The new ship.</returns>
        public static Entity CreateAIShip(ShipConstraints blueprint, Factions faction, Vector2 position, IEntityManager manager, IUniformRandom random, AiComponent.AiCommand command)
        {
            Entity entity = blueprint.SampleShip(faction, position, random);

            var input = entity.GetComponent<ShipControl>();
            input.Stabilizing = true;
            entity.AddComponent(new AiComponent(command));
            entity.AddComponent(new Death());
<<<<<<< HEAD
            entity.AddComponent(new CellChangedComponent());
=======

            var equipment = entity.GetComponent<Equipment>();

            var item = ConstraintsLibrary.GetConstraints<ThrusterConstraints>("Level 1 AI Thruster").Sample(random);
            manager.AddEntity(item);
            equipment.Equip(item, 0);

            item = ConstraintsLibrary.GetConstraints<ReactorConstraints>("Level 1 AI Reactor").Sample(random);
            manager.AddEntity(item);
            equipment.Equip(item, 0);

            item = ConstraintsLibrary.GetConstraints<ArmorConstraints>("Level 1 AI Armor").Sample(random);
            manager.AddEntity(item);
            equipment.Equip(item, 0);

            item = ConstraintsLibrary.GetConstraints<WeaponConstraints>("Level 1 AI Weapon").Sample(random);
            manager.AddEntity(item);
            equipment.Equip(item, 0);

>>>>>>> e92bb590
            return entity;
        }

        /// <summary>
        /// Creates a new explosion effect at the specified position.
        /// </summary>
        /// <param name="position">The position at which to show the explosion.</param>
        /// <param name="scale">The Scale of the Explosion</param>
        /// <returns>The entity representing the explosion.</returns>
        public static Entity CreateExplosion(Vector2 position,float scale = 0)
        {
            Entity entity = new Entity();

            entity.AddComponent(new Transform(position));
            entity.AddComponent(new ExplosionEffect(scale));

            return entity;
        }

        /// <summary>
        /// Creates a new sun.
        /// </summary>
        /// <param name="radius">The radius of the sun, for rendering and
        /// collision detection.</param>
        /// <param name="position">The position of the sun.</param>
        /// <param name="mass">The mass of this sun.</param>
        /// <returns>A new sun.</returns>
        public static Entity CreateSun(
            float radius,
            Vector2 position,
            float mass)
        {
            var entity = new Entity();

            entity.AddComponent(new Transform(position));
            entity.AddComponent(new Spin());
            entity.AddComponent(new Index(Detectable.IndexGroup | Factions.Nature.ToCollisionIndexGroup()));
            entity.AddComponent(new Gravitation(Gravitation.GravitationTypes.Attractor, mass));

            entity.AddComponent(new CollidableSphere(radius, Factions.Nature.ToCollisionGroup()));
            entity.AddComponent(new CollisionDamage(1, float.MaxValue));

            entity.AddComponent(new Detectable("Textures/Radar/Icons/radar_sun"));
            
            entity.AddComponent(new SunRenderer(radius));

            return entity;
        }

        /// <summary>
        /// Creates a new orbiting astronomical object, such as a planet or
        /// moon.
        /// </summary>
        /// <param name="texture">The texture to use for the object.</param>
        /// <param name="planetTint">The color tint for the texture.</param>
        /// <param name="radius">The radius for rendering and collision detection.</param>
        /// <param name="rotationDirection">The rotation direction.</param>
        /// <param name="atmosphereTint">The atmosphere tint.</param>
        /// <param name="center">The center entity we're orbiting.</param>
        /// <param name="majorRadius">The major radius of the orbit ellipse.</param>
        /// <param name="minorRadius">The minor radius of the orbit ellipse.</param>
        /// <param name="angle">The angle of the orbit ellipse.</param>
        /// <param name="period">The orbiting period.</param>
        /// <param name="periodOffset">The period offset.</param>
        /// <param name="mass">The mass of the entity, for gravitation.</param>
        /// <returns></returns>
        public static Entity CreateOrbitingAstronomicalObject(
            string texture,
            Color planetTint,
            float radius,
            Color atmosphereTint,
            float rotationSpeed,
            Entity center,
            float majorRadius,
            float minorRadius,
            float angle,
            float period,
            float periodOffset,
            float mass)
        {
            if (period < 1)
            {
                throw new ArgumentException("Period must be greater than zero.", "period");
            }

            var entity = new Entity();

            entity.AddComponent(new Transform(center.GetComponent<Transform>().Translation));
            entity.AddComponent(new Spin(rotationSpeed));
            entity.AddComponent(new EllipsePath(center.UID, majorRadius, minorRadius, angle, period, periodOffset));
            entity.AddComponent(new Index(Detectable.IndexGroup));
            if (mass > 0)
            {
                entity.AddComponent(new Gravitation(Gravitation.GravitationTypes.Attractor, mass));
            }

            entity.AddComponent(new Detectable("Textures/Radar/Icons/radar_planet"));
            entity.AddComponent(new PlanetRenderer(texture, planetTint, radius, atmosphereTint));

            return entity;
        }

        /// <summary>
        /// Creates a new space station.
        /// </summary>
        /// <param name="texture">The texture to use for rending the station.</param>
        /// <param name="center">The center entity we're orbiting.</param>
        /// <param name="orbitRadius">The orbit radius of the station.</param>
        /// <param name="period">The orbiting period.</param>
        /// <param name="periodOffset">The periodoffset.</param>
        /// <param name="faction">The faction the station belongs to.</param>
        /// <returns></returns>
        public static Entity CreateStation(
            String texture,
            Entity center,
            float orbitRadius,
            float period,
            Factions faction)
        {
            var entity = new Entity();

            var renderer = new TransformedRenderer(texture, Color.Lerp(Color.White, faction.ToColor(), 0.5f));
            //var health = new Health(120);
            //entity.AddComponent(health);
            //entity.AddComponent(new Death());
            entity.AddComponent(new Faction(faction));
            entity.AddComponent(new Transform(center.GetComponent<Transform>().Translation));
            entity.AddComponent(new Spin(((float)Math.PI) / period));
            entity.AddComponent(new EllipsePath(center.UID, orbitRadius, orbitRadius, 0, period, 0));
            entity.AddComponent(new Index(Detectable.IndexGroup));
            entity.AddComponent(new Detectable("Textures/Stolen/Ships/sensor_array_dish"));
            entity.AddComponent(new SpawnComponent());
            entity.AddComponent(renderer);

            return entity;
        }
    }
}<|MERGE_RESOLUTION|>--- conflicted
+++ resolved
@@ -60,9 +60,7 @@
             input.Stabilizing = true;
             entity.AddComponent(new AiComponent(command));
             entity.AddComponent(new Death());
-<<<<<<< HEAD
             entity.AddComponent(new CellChangedComponent());
-=======
 
             var equipment = entity.GetComponent<Equipment>();
 
@@ -82,7 +80,6 @@
             manager.AddEntity(item);
             equipment.Equip(item, 0);
 
->>>>>>> e92bb590
             return entity;
         }
 
