#region File Description
//-----------------------------------------------------------------------------
// MainMenuScreen.cs
//
// Microsoft XNA Community Game Platform
// Copyright (C) Microsoft Corporation. All rights reserved.
//-----------------------------------------------------------------------------
#endregion

#region Using Statements
using Space;
using Space.Control;
using Space.Model;

#endregion

namespace GameStateManagement
{
    /// <summary>
    /// The main menu screen is the first thing displayed when the game starts up.
    /// </summary>
    class MainMenuScreen : MenuScreen
    {

       

        #region Initialization

        private GameServer _server;
        private GameClient _client;

        /// <summary>
        /// Constructor fills in the menu contents.
        /// </summary>
        public MainMenuScreen()
            : base(Strings.MainMenu)
        {
            
            // Create our menu entries.
            MenuEntry playGameMenuEntry = new MenuEntry(Strings.join);
            MenuEntry startServerMenuEntry = new MenuEntry(Strings.host);
            MenuEntry optionsMenuEntry = new MenuEntry("Options");
            MenuEntry exitMenuEntry = new MenuEntry("Exit");

            // Hook up menu event handlers.
            playGameMenuEntry.Selected += PlayGameMenuEntrySelected;
            optionsMenuEntry.Selected += OptionsMenuEntrySelected;
            startServerMenuEntry.Selected += StartServerMenuEntrySelected;
            exitMenuEntry.Selected += OnCancel;

            // Add entries to the menu.
            MenuEntries.Add(playGameMenuEntry);
            MenuEntries.Add(startServerMenuEntry);
            MenuEntries.Add(optionsMenuEntry);
            MenuEntries.Add(exitMenuEntry);
        }


        #endregion

        #region Handle Input


        /// <summary>
        /// Event handler for when the Play Game menu entry is selected.
        /// </summary>
        void PlayGameMenuEntrySelected(object sender, PlayerIndexEventArgs e)
        {
            RestartClient();
<<<<<<< HEAD

            ScreenManager.AddScreen(new ConnectScreen(_client));
=======
            if (server != null)
            {
                PlayerInfo info = new PlayerInfo();
                info.ShipType = "Sparrow";
                Client.Session.Join(new IPEndPoint(IPAddress.Parse("127.0.0.1"), 50100), Settings.Instance.PlayerName, info);
                LoadingScreen.Load(ScreenManager, true,
                                   new GameplayScreen(Client));
            }
            else ScreenManager.AddScreen(new ConnectScreen(Client));
>>>>>>> 4004c40e
        }

        void StartServerMenuEntrySelected(object sender, PlayerIndexEventArgs e)
        {
            RestartServer();
            RestartClient();

            // Autojoin self.
            PlayerInfo info = new PlayerInfo();
            info.ShipType = "Sparrow";
            _client.Session.Join(_server.Session, "player", info);

            LoadingScreen.Load(ScreenManager, true, new GameplayScreen(_client));
        }

        /// <summary>
        /// Event handler for when the Options menu entry is selected.
        /// </summary>
        void OptionsMenuEntrySelected(object sender, PlayerIndexEventArgs e)
        {
            ScreenManager.AddScreen(new OptionsMenuScreen());
        }


        /// <summary>
        /// When the user cancels the main menu, ask if they want to exit the sample.
        /// </summary>
        protected override void OnCancel()
        {
            const string message = "Are you sure you want to exit this sample?";

            MessageBoxScreen confirmExitMessageBox = new MessageBoxScreen(message);

            confirmExitMessageBox.Accepted += ConfirmExitMessageBoxAccepted;

            ScreenManager.AddScreen(confirmExitMessageBox);
        }


        /// <summary>
        /// Event handler for when the user selects ok on the "are you sure
        /// you want to exit" message box.
        /// </summary>
        void ConfirmExitMessageBoxAccepted(object sender, PlayerIndexEventArgs e)
        {
            ScreenManager.Game.Exit();
        }

        #endregion

        #region Utility Methods
        
        private void RestartServer()
        {
            if (_server != null)
            {
                _server.Dispose();
                ScreenManager.Game.Components.Remove(_server);
            }
            _server = new GameServer(ScreenManager.Game);
            ScreenManager.Game.Components.Add(_server);
        }

        private void RestartClient()
        {
            if (_client != null)
            {
                _client.Dispose();
                ScreenManager.Game.Components.Remove(_client);
            }
            _client = new GameClient(ScreenManager.Game);
            ScreenManager.Game.Components.Add(_client);
        }

        #endregion
    }

}<|MERGE_RESOLUTION|>--- conflicted
+++ resolved
@@ -67,20 +67,8 @@
         void PlayGameMenuEntrySelected(object sender, PlayerIndexEventArgs e)
         {
             RestartClient();
-<<<<<<< HEAD
 
             ScreenManager.AddScreen(new ConnectScreen(_client));
-=======
-            if (server != null)
-            {
-                PlayerInfo info = new PlayerInfo();
-                info.ShipType = "Sparrow";
-                Client.Session.Join(new IPEndPoint(IPAddress.Parse("127.0.0.1"), 50100), Settings.Instance.PlayerName, info);
-                LoadingScreen.Load(ScreenManager, true,
-                                   new GameplayScreen(Client));
-            }
-            else ScreenManager.AddScreen(new ConnectScreen(Client));
->>>>>>> 4004c40e
         }
 
         void StartServerMenuEntrySelected(object sender, PlayerIndexEventArgs e)
@@ -91,7 +79,7 @@
             // Autojoin self.
             PlayerInfo info = new PlayerInfo();
             info.ShipType = "Sparrow";
-            _client.Session.Join(_server.Session, "player", info);
+            _client.Session.Join(_server.Session, Settings.Instance.PlayerName, info);
 
             LoadingScreen.Load(ScreenManager, true, new GameplayScreen(_client));
         }
