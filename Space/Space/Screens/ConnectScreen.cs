--- conflicted
+++ resolved
@@ -48,25 +48,16 @@
         //Called if the Connect Entry is selected
         void ConnectEntrySelected(object sender, PlayerIndexEventArgs e)
         {
-<<<<<<< HEAD
+            PlayerInfo info = new PlayerInfo();
             if (connect.Editable)
-            {
-                PlayerInfo info = new PlayerInfo();
-                info.ShipType = "Sparrow";
-                connect.locked = true;
-                Client.Session.Join(new IPEndPoint(IPAddress.Parse(connect.Text), 50100), Settings.Instance.PlayerName, info);
-            }
+            info.Ship = this.ScreenManager.Game.Content.Load<ShipData[]>("Data/ships")[0];
+            ((EditableMenueEntry)MenuEntries[0]).locked = true;
+            Client.Session.Join(new IPEndPoint(IPAddress.Parse(MenuEntries[0].Text), 50100), Settings.Instance.PlayerName, info);
             else
             {
                 connect.Editable = true;
             }
             
-=======
-            PlayerInfo info = new PlayerInfo();
-            info.Ship = this.ScreenManager.Game.Content.Load<ShipData[]>("Data/ships")[0];
-            ((EditableMenueEntry)MenuEntries[0]).locked = true;
-            Client.Session.Join(new IPEndPoint(IPAddress.Parse(MenuEntries[0].Text), 50100), Settings.Instance.PlayerName, info);
->>>>>>> 4f490b18
         }
         //Called if the login was handeled
         private void LoginSucces(object sender, EventArgs e)
