﻿using System;
using Engine.ComponentSystem.Systems;
using Engine.Controller;
using Engine.Session;
using Engine.Simulation;
using Microsoft.Xna.Framework;
using Space.ComponentSystem.Entities;
using Space.ComponentSystem.Systems;
using Space.Data;
using Space.Simulation;

namespace Space.Control
{
    /// <summary>
    /// Handles game logic on the server side.
    /// </summary>
    class ServerController : AbstractTssServer
    {
        #region Logger

        private static NLog.Logger logger = NLog.LogManager.GetCurrentClassLogger();

        #endregion

        #region Fields

        /// <summary>
        /// The static base information about the game world.
        /// </summary>
        private StaticWorld world;

        #endregion

        public ServerController(Game game, IServerSession session, byte worldSize, ulong worldSeed)
            : base(game, session)
        {
            world = new StaticWorld(worldSize, worldSeed, Game.Content.Load<WorldConstaints>("Data/world"));

            var simulation = new DefaultSimulation();
            simulation.Command += GameCommandHandler.HandleCommand;
            tss.Initialize(simulation);

            tss.EntityManager.SystemManager
                .AddSystem(new DefaultLogicSystem())
                .AddSystem(new ShipControlSystem())
                .AddSystem(new AvatarSystem())
                .AddSystem(new CellSystem())
                .AddSystem(new UniversalSystem(Game.Content.Load<WorldConstaints>("Data/world")));
<<<<<<< HEAD
            //tss.EntityManager.AddEntity(EntityFactory.CreateStar("Textures/sun", FPoint.Zero));
            //tss.EntityManager.AddEntity(EntityFactory.CreateStar("Textures/sun",100,200,100));        
=======
>>>>>>> 7f48df45
        }

        public override void Initialize()
        {
            Session.PlayerLeft += HandlePlayerLeft;

            base.Initialize();
        }

        protected override void Dispose(bool disposing)
        {
            if (Session != null)
            {
                Session.PlayerLeft -= HandlePlayerLeft;
            }

            base.Dispose(disposing);
        }

        protected override void HandleGameInfoRequested(object sender, EventArgs e)
        {
            var args = (RequestEventArgs)e;
            args.Data.Write("Hello there!");
        }

        protected override void HandleJoinRequested(object sender, EventArgs e)
        {
            // Send current game state to client.
            var args = (JoinRequestEventArgs)e;

            // Create a ship for the player.
            // TODO validate ship data (i.e. valid ship with valid equipment etc.)
            var playerData = (PlayerInfo)args.Player.Data;
            var ship = EntityFactory.CreateShip(playerData.Ship, args.Player.Number);
            AddEntity(ship, Simulation.CurrentFrame);
        }

        protected void HandlePlayerLeft(object sender, EventArgs e)
        {
            var args = (PlayerEventArgs)e;
            // Player left the game, remove his ship.
            RemoveEntity(tss.EntityManager.SystemManager.GetSystem<AvatarSystem>().GetAvatar(args.Player.Number).UID, Simulation.CurrentFrame);
        }
    }
}<|MERGE_RESOLUTION|>--- conflicted
+++ resolved
@@ -46,11 +46,8 @@
                 .AddSystem(new AvatarSystem())
                 .AddSystem(new CellSystem())
                 .AddSystem(new UniversalSystem(Game.Content.Load<WorldConstaints>("Data/world")));
-<<<<<<< HEAD
             //tss.EntityManager.AddEntity(EntityFactory.CreateStar("Textures/sun", FPoint.Zero));
             //tss.EntityManager.AddEntity(EntityFactory.CreateStar("Textures/sun",100,200,100));        
-=======
->>>>>>> 7f48df45
         }
 
         public override void Initialize()
