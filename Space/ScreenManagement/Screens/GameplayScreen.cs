--- conflicted
+++ resolved
@@ -41,15 +41,14 @@
         Radar _radar;
 
         /// <summary>
-<<<<<<< HEAD
+        /// Renderer for life- & energy display.
+        /// </summary>
+        LifeEnergy _lifeEnergy;
+
+        /// <summary>
         /// The component responsible for post-processing effects.
         /// </summary>
         Postprocessing _postprocessing;
-=======
-        /// Renderer for life- & energy display.
-        /// </summary>
-        LifeEnergy _lifeEnergy;
->>>>>>> 7d77383f
 
         #endregion
 
@@ -174,12 +173,9 @@
             // Render the radar.
             _radar.Draw();
 
-<<<<<<< HEAD
-=======
             // Render the life- and energy display.
             _lifeEnergy.Draw();
 
->>>>>>> 7d77383f
             // If the game is transitioning on or off, fade it out to black.
             if (TransitionPosition > 0 || _pauseAlpha > 0)
             {
