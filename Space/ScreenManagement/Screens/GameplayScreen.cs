using System;
using Microsoft.Xna.Framework;
using Space.Control;
using Space.ScreenManagement.Screens.Gameplay;

namespace Space.ScreenManagement.Screens
{
    /// <summary>
    /// This screen implements the game's GUI.
    /// </summary>
    class GameplayScreen : GameScreen
    {
        #region Fields

        private float _pauseAlpha;

        /// <summary>
        /// The game client that's active for this game.
        /// </summary>
        private GameClient _client;

        /// <summary>
        /// Grab player input when this screen is active.
        /// </summary>
        private InputHandler _input;

        /// <summary>
        /// Renderer for overall background.
        /// </summary>
        Background _background;

        /// <summary>
        /// Renderer for planet orbits (which is logically a part of the
        /// radar system, but we want it to be behind planets.
        /// </summary>
        Orbits _orbits;

        /// <summary>
        /// Renderer for radar system.
        /// </summary>
        Radar _radar;

        /// <summary>
        /// Renderer for life- & energy display.
        /// </summary>
        LifeEnergy _lifeEnergy;

        #endregion

        #region Initialization

        /// <summary>
        /// Constructor.
        /// </summary>
        public GameplayScreen(GameClient client)
        {
            _client = client;

            TransitionOnTime = TimeSpan.FromSeconds(1.5);
            TransitionOffTime = TimeSpan.FromSeconds(0.5);

            _input = new InputHandler(client);
            _background = new Background(client);
            _orbits = new Orbits(client);
            _radar = new Radar(client);
            _lifeEnergy = new LifeEnergy(client);
        }

        /// <summary>
        /// Load graphics content for the game.
        /// </summary>
        public override void LoadContent()
        {
            _background.LoadContent(ScreenManager.SpriteBatch, ScreenManager.Game.Content);
            _radar.LoadContent(ScreenManager.SpriteBatch, ScreenManager.Game.Content);
<<<<<<< HEAD
            _lifeEnergy.LoadContent(ScreenManager.SpriteBatch, ScreenManager.Game.Content);
=======
            _orbits.LoadContent(ScreenManager.SpriteBatch, ScreenManager.Game.Content);
>>>>>>> 7b7a0174

            // TODO preload any other ingame content we may need? (ship, planet etc textures)

            // once the load has finished, we use ResetElapsedTime to tell the game's
            // timing mechanism that we have just finished a very long frame, and that
            // it should not try to catch up.
            ScreenManager.Game.ResetElapsedTime();
        }

        #endregion

        #region Update and Draw

        /// <summary>
        /// Updates the state of the game. This method checks the GameScreen.IsActive
        /// property, so the game will stop updating when the pause menu is active,
        /// or if you tab away to a different application.
        /// </summary>
        public override void Update(GameTime gameTime, bool otherScreenHasFocus,
                                                       bool coveredByOtherScreen)
        {
            base.Update(gameTime, otherScreenHasFocus, false);

            // Enable or disable our game input depending on whether we're the
            // active screen or not, and whether the game is running or not.
            if (_client.IsRunning())
            {
                _input.SetEnabled(!otherScreenHasFocus);
                if (!otherScreenHasFocus)
                {
                    _input.Update();
                }
            }
            else
            {
                _input.SetEnabled(false);
            }

            // Gradually fade in or out depending on whether we are covered by the pause screen.
            if (coveredByOtherScreen)
            {
                _pauseAlpha = Math.Min(_pauseAlpha + 1f / 32, 1);
            }
            else
            {
                _pauseAlpha = Math.Max(_pauseAlpha - 1f / 32, 0);
            }
        }

        /// <summary>
        /// Lets the game respond to player input. Unlike the Update method,
        /// this will only be called when the gameplay screen is active.
        /// </summary>
        public override void HandleInput(InputState input)
        {
            if (input.KeyPause)
            {
                ScreenManager.AddScreen(new PauseMenuScreen());
            }
        }

        /// <summary>
        /// Draws the gameplay screen.
        /// </summary>
        public override void Draw(GameTime gameTime)
        {
            // Draw overall background (stars).
            _background.Draw();

            // Render the orbits.
            _orbits.Draw();
            
            // Draw world elements.
            _client.Controller.Draw(gameTime);

            // Render the radar.
            _radar.Draw();

            // Render the life- and energy display.
            _lifeEnergy.Draw();

            // If the game is transitioning on or off, fade it out to black.
            if (TransitionPosition > 0 || _pauseAlpha > 0)
            {
                float alpha = MathHelper.Lerp(1f - TransitionAlpha, 1f, _pauseAlpha / 2);

                ScreenManager.FadeBackBufferToBlack(alpha);
            }
        }

        #endregion
    }
}<|MERGE_RESOLUTION|>--- conflicted
+++ resolved
@@ -73,11 +73,9 @@
         {
             _background.LoadContent(ScreenManager.SpriteBatch, ScreenManager.Game.Content);
             _radar.LoadContent(ScreenManager.SpriteBatch, ScreenManager.Game.Content);
-<<<<<<< HEAD
             _lifeEnergy.LoadContent(ScreenManager.SpriteBatch, ScreenManager.Game.Content);
-=======
+
             _orbits.LoadContent(ScreenManager.SpriteBatch, ScreenManager.Game.Content);
->>>>>>> 7b7a0174
 
             // TODO preload any other ingame content we may need? (ship, planet etc textures)
 
