--- conflicted
+++ resolved
@@ -172,20 +172,8 @@
             // save the original positions to be able to restore them later
             var originalNamePosition = _name.GetPosition();
             var originalHealthPosition = _health.GetPosition();
-<<<<<<< HEAD
-
-            var info = _client.GetPlayerShipInfo();
-            if (info == null)
-            {
-                return;
-            }
-
-            var names = new[] { "DaKaTotal", "Sangar", "lordjoda" };
-            var health = new[] { (int) ((info.Health * 1.0 / info.MaxHealth) * 100), 95, 77 };
-=======
             var originalColorNorth = _health.ColorNorth;
             var originalColorSouth = _health.ColorSouth;
->>>>>>> 67f9c916
 
             var forY = GetPosition().Y;
             for (int i = 0; i < _listNames.Length; i++)
